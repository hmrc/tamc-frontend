--- conflicted
+++ resolved
@@ -93,21 +93,13 @@
       "participant endDate is in PastYear" in {
         val relationshipRecord = relationshipActiveRecordWithPastValidDate
 
-<<<<<<< HEAD
-        relationshipRecord.overlappingTaxYears shouldBe Set(2012, 2013, 2014, 2015, 2016, 2017, 2019, 2018, 2020)
-=======
         relationshipRecord.overlappingTaxYears shouldBe Set(2014, 2020, 2017, 2015, 2016, 2012, 2013, 2019, 2018)
->>>>>>> b8d9160a
       }
 
       "participant endDate is in FutureYear" in {
         val relationshipRecord = relationshipActiveRecordWithFutureValidDate
 
-<<<<<<< HEAD
-        relationshipRecord.overlappingTaxYears shouldBe Set(2012, 2013, 2014, 2015, 2016, 2017, 2018, 2019, 2021, 2020, 2022)
-=======
         relationshipRecord.overlappingTaxYears shouldBe Set(2012, 2013, 2014, 2015, 2016, 2022, 2017, 2018, 2019, 2021, 2020)
->>>>>>> b8d9160a
       }
 
       "participant startDate and endDate is in same year" in {
