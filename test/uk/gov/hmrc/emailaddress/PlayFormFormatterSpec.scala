--- conflicted
+++ resolved
@@ -16,13 +16,8 @@
 
 package uk.gov.hmrc.emailaddress
 
-<<<<<<< HEAD
-import org.scalatest.matchers.should.Matchers
-import org.scalatest.wordspec.AnyWordSpec
-=======
 import org.scalatest.wordspec.AnyWordSpec
 import org.scalatest.matchers.should.Matchers
->>>>>>> ef5f352d
 import play.api.data.FormError
 import org.scalatestplus.scalacheck.ScalaCheckPropertyChecks
 
@@ -120,20 +115,4 @@
 
   private def maxLengthConstraint =
     PlayFormFormatter.emailMaxLength(maxLength = 10)
-<<<<<<< HEAD
-=======
-
-  // delete? private def maxLengthConstraintWithError =
-   // PlayFormFormatter.emailMaxLength(maxLength = 10, error = "field.exceeds")
-
-  // delete? private def patternConstraint = {
-//    val HAS_TLD = """(.+)(\.[a-zA-Z0-9-]*)(^[\.])$""".r
-//    PlayFormFormatter.emailPattern(HAS_TLD)
-//  }
-
-//// delete? private def patternConstraintWithError = {
-//    val HAS_TLD = """(.+)(\.[a-zA-Z0-9-]*)(^[\.])$""".r
-//    PlayFormFormatter.emailPattern(HAS_TLD, error = "field.pattern")
-//  }
->>>>>>> ef5f352d
 }