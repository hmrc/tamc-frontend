/*
 * Copyright 2021 HM Revenue & Customs
 *
 * Licensed under the Apache License, Version 2.0 (the "License");
 * you may not use this file except in compliance with the License.
 * You may obtain a copy of the License at
 *
 *     http://www.apache.org/licenses/LICENSE-2.0
 *
 * Unless required by applicable law or agreed to in writing, software
 * distributed under the License is distributed on an "AS IS" BASIS,
 * WITHOUT WARRANTIES OR CONDITIONS OF ANY KIND, either express or implied.
 * See the License for the specific language governing permissions and
 * limitations under the License.
 */

package controllers

import controllers.actions.AuthenticatedActionRefiner
import errors._
import forms.EmailForm.emailForm
import forms.coc._
import models._
import models.auth.AuthenticatedUserRequest
import org.jsoup.Jsoup
import org.mockito.ArgumentMatchers
import org.mockito.ArgumentMatchers._
import org.mockito.Mockito._
import play.api.Application
import play.api.i18n.MessagesApi
import play.api.inject.bind
import play.api.inject.guice.GuiceApplicationBuilder
import play.api.test.Helpers._
import play.api.test.{FakeRequest, Injecting}
import services._
import test_utils._
import uk.gov.hmrc.auth.core.ConfidenceLevel
import uk.gov.hmrc.domain.{Generator, Nino}
import uk.gov.hmrc.emailaddress.EmailAddress
import uk.gov.hmrc.http.{HeaderCarrier, HttpResponse}
import uk.gov.hmrc.renderer.TemplateRenderer
import utils.RequestBuilder._
import utils.{ControllerBaseTest, MockAuthenticatedAction, MockTemplateRenderer}
import viewModels._

import java.time.LocalDate
import scala.concurrent.Future

class UpdateRelationshipControllerTest extends ControllerBaseTest with ControllerViewTestHelper with Injecting {

  val generatedNino: Nino = new Generator().nextNino
  val mockTransferService: TransferService = mock[TransferService]
  val mockUpdateRelationshipService: UpdateRelationshipService = mock[UpdateRelationshipService]
  val mockCachingService: CachingService = mock[CachingService]
  val mockTimeService: TimeService = mock[TimeService]

  val claimsViewModelImpl: ClaimsViewModelImpl = instanceOf[ClaimsViewModelImpl]
  val divorceSelectYearForm: DivorceSelectYearForm = instanceOf[DivorceSelectYearForm]
  val divorceEndExplanationViewModelImpl: DivorceEndExplanationViewModelImpl = instanceOf[DivorceEndExplanationViewModelImpl]
  val confirmUpdateViewModelImpl: ConfirmUpdateViewModelImpl = instanceOf[ConfirmUpdateViewModelImpl]
  val historySummaryViewModelImpl: HistorySummaryViewModelImpl = instanceOf[HistorySummaryViewModelImpl]

  val failedFuture: Future[Nothing] = Future.failed(new RuntimeException("test"))


  def createRelationshipRecords(roleType: String = "Transferor", nonPrimaryRecords: Seq[RelationshipRecord] = Seq.empty[RelationshipRecord]) = {

    val citizenName = CitizenName(Some("Test"), Some("User"))
    val loggedInUserInfo = LoggedInUserInfo(cid = 123456789, timestamp = "20181212", has_allowance = None, name = Some(citizenName))
    val primaryRelationshipRecord = RelationshipRecord(participant = roleType, creationTimestamp = "20181212", participant1StartDate = "20181212",
      relationshipEndReason = None, participant1EndDate = None, otherParticipantInstanceIdentifier = "1234567", otherParticipantUpdateTimestamp = "20181212")

    RelationshipRecords(primaryRelationshipRecord, nonPrimaryRecords, loggedInUserInfo)
  }

  override def fakeApplication(): Application = GuiceApplicationBuilder()
    .overrides(
      bind[TransferService].toInstance(mockTransferService),
      bind[UpdateRelationshipService].toInstance(mockUpdateRelationshipService),
      bind[CachingService].toInstance(mockCachingService),
      bind[TimeService].toInstance(mockTimeService),
      bind[TemplateRenderer].toInstance(MockTemplateRenderer),
      bind[AuthenticatedActionRefiner].to[MockAuthenticatedAction],
      bind[MessagesApi].toInstance(stubMessagesApi())
    ).build()

  lazy val controller = app.injector.instanceOf[UpdateRelationshipController]

  val tryLaterView = inject[views.html.errors.try_later]
  val historySummaryView = inject[views.html.coc.history_summary]
  val transferNotFoundView = inject[views.html.errors.transferor_not_found]
  val citizenNotFoundView = inject[views.html.errors.citizen_not_found]
  val decisionView = inject[views.html.coc.decision]
  val claimsView = inject[views.html.coc.claims]
  val reasonForChangeView = inject[views.html.coc.reason_for_change]
  val stopAllowanceView = inject[views.html.coc.stopAllowance]
  val bereavementView = inject[views.html.coc.bereavement]
  val cancelView = inject[views.html.coc.cancel]
  val divorceSelectYearView = inject[views.html.coc.divorce_select_year]
  val divorceEndExplanationView = inject[views.html.coc.divorce_end_explanation]
  val emailView = inject[views.html.coc.email]
  val confirmUpdateView = inject[views.html.coc.confirmUpdate]
  val finishedView = inject[views.html.coc.finished]

  override def beforeEach(): Unit = {
    super.beforeEach()
    reset(mockTransferService, mockCachingService, mockUpdateRelationshipService, mockTimeService)
  }

  "history" should {

    "display the history summary page with a status of OK" in {

      val relationshipRecords = createRelationshipRecords()
      val historySummaryViewModel = historySummaryViewModelImpl(relationshipRecords.primaryRecord.role,
        relationshipRecords.hasMarriageAllowanceBeenCancelled,
        relationshipRecords.loggedInUserInfo)

      when(mockUpdateRelationshipService.retrieveRelationshipRecords(any())(any(), any()))
        .thenReturn(Future.successful(relationshipRecords))

      when(mockUpdateRelationshipService.saveRelationshipRecords(ArgumentMatchers.eq(relationshipRecords))(any(), any()))
        .thenReturn(Future.successful(relationshipRecords))

      val result = controller.history()(request)
      status(result) shouldBe OK

      result rendersTheSameViewAs historySummaryView(historySummaryViewModel)
    }
  }
  "History" should {
    "redirect to how-it-works" when {
      "there is no active (primary) record" in {
        when(mockUpdateRelationshipService.retrieveRelationshipRecords(any())(any(), any()))
          .thenReturn(Future.failed(NoPrimaryRecordError()))

        val result = controller.history()(request)
        status(result) shouldBe SEE_OTHER
        redirectLocation(result) shouldBe Some(controllers.routes.EligibilityController.howItWorks.url)
      }
    }

    "display an error page" when {
      "a TransferorNotFound error is returned " in {
        when(mockUpdateRelationshipService.retrieveRelationshipRecords(any())(any(), any()))
          .thenReturn(Future.failed(TransferorNotFound()))

        val result = controller.history()(request)
        status(result) shouldBe OK
        result rendersTheSameViewAs transferNotFoundView()
      }

      "a BadFetchRequest error is returned " in {
        when(mockUpdateRelationshipService.retrieveRelationshipRecords(any())(any(), any()))
          .thenReturn(Future.failed(BadFetchRequest()))

        val result = controller.history()(request)
        status(result) shouldBe INTERNAL_SERVER_ERROR
        result rendersTheSameViewAs tryLaterView()
      }

      "a CitizenNotFound error is returned " in {
        when(mockUpdateRelationshipService.retrieveRelationshipRecords(any())(any(), any()))
          .thenReturn(Future.failed(CitizenNotFound()))

        val result = controller.history()(request)
        status(result) shouldBe INTERNAL_SERVER_ERROR
        result rendersTheSameViewAs citizenNotFoundView()
      }

      "a MultipleActiveRecordError error is returned " in {
        when(mockUpdateRelationshipService.retrieveRelationshipRecords(any())(any(), any()))
          .thenReturn(Future.failed(MultipleActiveRecordError()))

        val result = controller.history()(request)
        status(result) shouldBe INTERNAL_SERVER_ERROR
        result rendersTheSameViewAs tryLaterView()
      }
    }
  }

  "decision" should {
    "display the decision page with cached data" in {
      val cacheData = Some("checkMarriageAllowanceClaim")
      val validFormWithData = CheckClaimOrCancelDecisionForm.form.fill(cacheData)
      when(mockUpdateRelationshipService.getCheckClaimOrCancelDecision(any(), any())).thenReturn(Future.successful(cacheData))

      val result = controller.decision(request)
      status(result) shouldBe OK
      result rendersTheSameViewAs decisionView(validFormWithData)

    }

    "display a decision page without cached data" when {
      "there is no data return from the cache" in {

        when(mockUpdateRelationshipService.getCheckClaimOrCancelDecision(any(), any())).thenReturn(Future.successful(None))
        val validForm = CheckClaimOrCancelDecisionForm.form
        val result = controller.decision(request)
        status(result) shouldBe OK

        result rendersTheSameViewAs decisionView(validForm)
      }

      "a non fatal error has occurred when trying to get cached data" in {

        when(mockUpdateRelationshipService.getCheckClaimOrCancelDecision(any(), any()))
          .thenReturn(failedFuture)
        val result = controller.decision(request)
        val validForm = CheckClaimOrCancelDecisionForm.form
        status(result) shouldBe OK

        result rendersTheSameViewAs decisionView(validForm)
      }
    }
  }

  "submitDecision" should {
    "redirect to the claims page" when {
      "a user selects the checkMarriageAllowanceClaim option" in {

        val userAnswer = CheckClaimOrCancelDecisionForm.CheckMarriageAllowanceClaim
        val request = FakeRequest().withFormUrlEncodedBody(CheckClaimOrCancelDecisionForm.DecisionChoice -> userAnswer)

        when(mockUpdateRelationshipService.saveCheckClaimOrCancelDecision(ArgumentMatchers.eq(userAnswer))(any(), any()))
          .thenReturn(Future.successful(userAnswer))

        val result = controller.submitDecision(request)
        status(result) shouldBe SEE_OTHER
        redirectLocation(result) shouldBe Some(controllers.routes.UpdateRelationshipController.claims.url)
      }

    }
  }

  "submitDecision" should {
    "redirect to the make change page" when {
      "a user selects the stopMarriageAllowance option" in {

        val userAnswer = CheckClaimOrCancelDecisionForm.StopMarriageAllowance

        val request = FakeRequest().withFormUrlEncodedBody(
          CheckClaimOrCancelDecisionForm.DecisionChoice -> userAnswer
        )

        when(mockUpdateRelationshipService.saveCheckClaimOrCancelDecision(ArgumentMatchers.eq(userAnswer))(any(), any()))
          .thenReturn(Future.successful(CheckClaimOrCancelDecisionForm.StopMarriageAllowance))

        val result = controller.submitDecision(request)
        status(result) shouldBe SEE_OTHER
        redirectLocation(result) shouldBe Some(controllers.routes.UpdateRelationshipController.makeChange.url)
      }
    }

    "return a bad request" when {
      "the form submission has a blank value" in {
        val request = FakeRequest().withFormUrlEncodedBody(CheckClaimOrCancelDecisionForm.DecisionChoice -> "")
        val result = controller.submitDecision(request)
        status(result) shouldBe BAD_REQUEST
      }
    }

  }

  "claims" should {
    "display the claims page" in {

      val relationshipRecords = createRelationshipRecords()

      when(mockUpdateRelationshipService.getRelationshipRecords(any(), any())).thenReturn(Future.successful(relationshipRecords))

      val claimsViewModel = claimsViewModelImpl(relationshipRecords.primaryRecord, relationshipRecords.nonPrimaryRecords)
      val result = controller.claims(request)
      status(result) shouldBe OK

      result rendersTheSameViewAs claimsView(claimsViewModel)
    }

    "display an error page" when {
      "there is no cached data found" in {
        when(mockUpdateRelationshipService.getRelationshipRecords(any(), any())).thenReturn(Future.failed(CacheMissingRelationshipRecords()))

        val result = controller.claims(request)
        status(result) shouldBe INTERNAL_SERVER_ERROR

        result rendersTheSameViewAs tryLaterView()
      }
    }

  }

  "makeChange" should {
    "display the make change page" when {
      "there is valid data in the cache" in {
        val userAnswer = "Divorce"
        when(mockUpdateRelationshipService.getMakeChangesDecision(any(),any())).thenReturn(Future.successful(Some(userAnswer)))

        val result = controller.makeChange()(request)
        status(result) shouldBe OK
        result rendersTheSameViewAs reasonForChangeView(MakeChangesDecisionForm.form.fill(Some(userAnswer)))
      }

      "there is no data in the cache" in {
        when(mockUpdateRelationshipService.getMakeChangesDecision(any(),any())).thenReturn(Future.successful(None))

        val result = controller.makeChange()(request)
        status(result) shouldBe OK
        result rendersTheSameViewAs reasonForChangeView(MakeChangesDecisionForm.form)
      }

      "a non fatal error has occurred when trying to get cached data" in {
        when(mockUpdateRelationshipService.getMakeChangesDecision(any(),any())).thenReturn(failedFuture)

        val result = controller.makeChange()(request)
        status(result) shouldBe OK
        result rendersTheSameViewAs reasonForChangeView(MakeChangesDecisionForm.form)
      }
    }
  }

  "submitMakeChange" should {
    "redirect to the divorce enter year page" when {
      "a user selects the Divorce option" in {

        val userAnswer = MakeChangesDecisionForm.Divorce
        val request = buildFakePostRequest(MakeChangesDecisionForm.StopMAChoice -> userAnswer)

        when(mockUpdateRelationshipService.saveMakeChangeDecision(ArgumentMatchers.eq(userAnswer))(any(), any()))
          .thenReturn(Future.successful("Divorce"))

        val result = controller.submitMakeChange()(request)
        status(result) shouldBe SEE_OTHER
        redirectLocation(result) shouldBe Some(controllers.routes.UpdateRelationshipController.divorceEnterYear.url)

      }

      "redirect to the stop allowance page" when {

        val relationshipRecords = createRelationshipRecords("Recipient")

          s"a recipient selects Cancel" in {

            val request = buildFakePostRequest(MakeChangesDecisionForm.StopMAChoice -> "Cancel")

            when(mockUpdateRelationshipService.saveMakeChangeDecision(ArgumentMatchers.eq("Cancel"))(any(), any()))
              .thenReturn(Future.successful("Cancel"))

            when(mockUpdateRelationshipService.getRelationshipRecords(any(), any()))
              .thenReturn(Future.successful(relationshipRecords))

            val result = controller.submitMakeChange()(request)
            status(result) shouldBe SEE_OTHER
            redirectLocation(result) shouldBe Some(controllers.routes.UpdateRelationshipController.stopAllowance.url)

          }

        }
      }

<<<<<<< HEAD
      "redirect to the change of income page" when {
        "a transferor selects Household Income changes" in {

          val userAnswer = "Earnings"
          val relationshipRecords = createRelationshipRecords()
          val request = buildFakePostRequest(MakeChangesDecisionForm.StopMAChoice -> userAnswer)

          when(mockUpdateRelationshipService.saveMakeChangeDecision(ArgumentMatchers.eq(userAnswer))(any(), any()))
            .thenReturn(Future.successful(userAnswer))

          when(mockUpdateRelationshipService.getRelationshipRecords(any(), any()))
            .thenReturn(Future.successful(relationshipRecords))

          val result = controller.submitMakeChange()(request)
          status(result) shouldBe SEE_OTHER
          redirectLocation(result) shouldBe Some(controllers.routes.UpdateRelationshipController.changeOfIncome.url)

        }
      }

=======
>>>>>>> 1e196188

      "redirect to the cancel page" when {
        "a transferor selects Do not want Marriage Allowance anymore" in {

          val userAnswer = "Cancel"
          val relationshipRecords = createRelationshipRecords()
          val request = buildFakePostRequest(MakeChangesDecisionForm.StopMAChoice -> userAnswer)

          when(mockUpdateRelationshipService.saveMakeChangeDecision(ArgumentMatchers.eq(userAnswer))(any(), any()))
            .thenReturn(Future.successful(userAnswer))

          when(mockUpdateRelationshipService.getRelationshipRecords(any(), any()))
            .thenReturn(Future.successful(relationshipRecords))

          val result = controller.submitMakeChange()(request)
          status(result) shouldBe SEE_OTHER
          redirectLocation(result) shouldBe Some(controllers.routes.UpdateRelationshipController.cancel.url)

        }
      }


      "redirect to the bereavement page" when {
        "a user selects the bereavement option" in {

          val userAnswer = "Bereavement"
          val request = buildFakePostRequest(MakeChangesDecisionForm.StopMAChoice -> userAnswer)

          when(mockUpdateRelationshipService.saveMakeChangeDecision(ArgumentMatchers.eq(userAnswer))(any(), any()))
            .thenReturn(Future.successful(userAnswer))

          val result = controller.submitMakeChange()(request)
          status(result) shouldBe SEE_OTHER
          redirectLocation(result) shouldBe Some(controllers.routes.UpdateRelationshipController.bereavement.url)

        }
      }

      "return a bad request" when {
        "the form submission has a blank value" in {
          val request = buildFakePostRequest(MakeChangesDecisionForm.StopMAChoice -> "")
          val result = controller.submitDecision(request)
          status(result) shouldBe BAD_REQUEST
        }
      }
    }

  "stopAllowance" should {
    "display the stop allowance page" in {
      val result = controller.stopAllowance(request)
      status(result) shouldBe OK

      result rendersTheSameViewAs stopAllowanceView()
    }
  }

  "cancel" should {
    "display the cancel page" in {

      val nowDate = LocalDate.now
      val marriageAllowanceEndingDates = MarriageAllowanceEndingDates(nowDate, nowDate)

      when(mockUpdateRelationshipService.getMAEndingDatesForCancelation).thenReturn(Future.successful(marriageAllowanceEndingDates))
      when(mockUpdateRelationshipService.saveMarriageAllowanceEndingDates(ArgumentMatchers.eq(marriageAllowanceEndingDates))(any(), any())).
        thenReturn(Future.successful(marriageAllowanceEndingDates))

      val result = controller.cancel(request)
      status(result) shouldBe OK

      result rendersTheSameViewAs cancelView(marriageAllowanceEndingDates)
    }

    "display an error page" when {
      "there are issues saving data to the cache" in {
        when(mockUpdateRelationshipService.getRelationshipRecords(any(), any())).thenReturn(failedFuture)

        val result = controller.claims(request)
        status(result) shouldBe INTERNAL_SERVER_ERROR

        result rendersTheSameViewAs tryLaterView()
      }
    }
  }

  "bereavement" should {
    "display the bereavement page" when {
      "there is data returned from the cache" in {

        val relationshipRecords = createRelationshipRecords()
        when(mockUpdateRelationshipService.getRelationshipRecords(any(), any())).thenReturn(Future.successful(relationshipRecords))
        val result = controller.bereavement(request)

        status(result) shouldBe OK
        result rendersTheSameViewAs bereavementView(relationshipRecords.primaryRecord.role)

      }

      "display an error page" when {
        "there is no cached data found" in {
          when(mockUpdateRelationshipService.getRelationshipRecords(any(), any())).thenReturn(Future.failed(CacheMissingRelationshipRecords()))

          val result = controller.bereavement(request)
          status(result) shouldBe INTERNAL_SERVER_ERROR

          result rendersTheSameViewAs tryLaterView()
        }
      }
    }
  }


  "divorceEnterYear" should {
    "display the enter a divorce year page" when {
      "there is data in the cache" in {

        val divorceDateInThePast = LocalDate.now().minusDays(1)
        when(mockUpdateRelationshipService.getDivorceDate(any(), any())).thenReturn(Future.successful(Some(divorceDateInThePast)))

        val result = controller.divorceEnterYear(request)
        status(result) shouldBe OK

        result rendersTheSameViewAs divorceSelectYearView(divorceSelectYearForm.form.fill(divorceDateInThePast))
      }

      "there is no data in the cache" in {
        when(mockUpdateRelationshipService.getDivorceDate(any(), any()))
          .thenReturn(Future.successful(None))

        val result = controller.divorceEnterYear(request)
        status(result) shouldBe OK

        result rendersTheSameViewAs divorceSelectYearView(divorceSelectYearForm.form)
      }

    }

    "a non fatal error has occurred when trying to get cached data" in {
      when(mockUpdateRelationshipService.getMakeChangesDecision(any(), any())).thenReturn(Future.failed(new Exception("exception has been thrown")))

      val result = controller.makeChange()(request)
      status(result) shouldBe OK
      result rendersTheSameViewAs reasonForChangeView(MakeChangesDecisionForm.form)
    }
  }

  "submitDivorceEnterYear" should {
    "redirect to the divorce end explanation page" when {
      "the user enters a valid divorce date in the past" in {

        val divorceDateInThePast = LocalDate.now().minusDays(1)
        val request = buildFakePostRequest("dateOfDivorce.year" -> divorceDateInThePast.getYear.toString,
                                           "dateOfDivorce.month" -> divorceDateInThePast.getMonthValue.toString,
                                           "dateOfDivorce.day" -> divorceDateInThePast.getDayOfMonth.toString)

        when(mockUpdateRelationshipService.saveDivorceDate(ArgumentMatchers.eq(divorceDateInThePast))(any(), any()))
          .thenReturn(Future.successful(divorceDateInThePast))

        when(mockTimeService.getCurrentDate)
          .thenReturn(LocalDate.now())

        val result = controller.submitDivorceEnterYear()(request)
        status(result) shouldBe SEE_OTHER
        redirectLocation(result) shouldBe Some(controllers.routes.UpdateRelationshipController.divorceEndExplanation.url)

      }

    }

    "return a bad request" when {
      "an invalid date is submitted" in {

        val invalidRequest = FakeRequest().withFormUrlEncodedBody(
          "dateOfDivorce.year" -> "year",
          "dateOfDivorce.month" -> "month",
          "dateOfDivorce.day" -> "day"
        )

        val result = controller.submitDivorceEnterYear(invalidRequest)
        status(result) shouldBe BAD_REQUEST

      }
    }

    "display an error page" when {
      "there is an issue saving to the cache" in {
        when(mockUpdateRelationshipService.saveDivorceDate(any())(any(), any())).thenReturn(failedFuture)

        val divorceDateInThePast = LocalDate.now().minusDays(1)

        val request = buildFakePostRequest("dateOfDivorce.year" -> divorceDateInThePast.getYear.toString,
          "dateOfDivorce.month" -> divorceDateInThePast.getMonthValue.toString,
          "dateOfDivorce.day" -> divorceDateInThePast.getDayOfMonth.toString)

        when(mockTimeService.getCurrentDate)
          .thenReturn(LocalDate.now())

        val result = controller.submitDivorceEnterYear(request)
        status(result) shouldBe INTERNAL_SERVER_ERROR
        result rendersTheSameViewAs tryLaterView()
      }
    }
  }

  "divorceEndExplanation" should {
    "display the divorceEndExplanation page" in {

      val role = Transferor
      val now = LocalDate.now()
      val divorceDate = now.minusDays(1)
      val maEndingDate = now.plusDays(1)
      val paEffectiveDate = now.plusDays(2)

      val maEndingDates = MarriageAllowanceEndingDates(maEndingDate, paEffectiveDate)

      when(mockUpdateRelationshipService.getDataForDivorceExplanation(any(), any()))
        .thenReturn(Future.successful((role, divorceDate)))

      when(mockUpdateRelationshipService.getMAEndingDatesForDivorce(role, divorceDate))
        .thenReturn(Future.successful(maEndingDates))

      when(mockUpdateRelationshipService.saveMarriageAllowanceEndingDates(ArgumentMatchers.eq(maEndingDates))(any(), any()))
        .thenReturn(Future.successful(maEndingDates))

      val viewModel = divorceEndExplanationViewModelImpl(role, divorceDate, maEndingDates)

      val result = controller.divorceEndExplanation()(request)
      status(result) shouldBe OK

      result rendersTheSameViewAs divorceEndExplanationView(viewModel)

    }

    "display an error page" when {

      "an error occurs retrieving divorce data" in {

        when(mockUpdateRelationshipService.getDataForDivorceExplanation(any(), any()))
          .thenReturn(Future.failed(CacheMissingRelationshipRecords()))

        val result = controller.divorceEndExplanation()(request)
        status(result) shouldBe INTERNAL_SERVER_ERROR

        result rendersTheSameViewAs tryLaterView()
      }

      "an error has occurred whilst saving cache data" in {

        val role = Transferor
        val divorceDate = LocalDate.now().minusDays(1)
        val maEndingDate = LocalDate.now().plusDays(1)
        val paEffectiveDate = LocalDate.now().plusDays(2)

        val maEndingDates = MarriageAllowanceEndingDates(maEndingDate, paEffectiveDate)

        when(mockUpdateRelationshipService.getDataForDivorceExplanation(any(), any()))
          .thenReturn(Future.successful((role, divorceDate)))

        when(mockUpdateRelationshipService.getMAEndingDatesForDivorce(role, divorceDate))
          .thenReturn(Future.successful(maEndingDates))

        when(mockUpdateRelationshipService.saveMarriageAllowanceEndingDates(ArgumentMatchers.eq(maEndingDates))(any(), any()))
          .thenReturn(failedFuture)

        val result = controller.divorceEndExplanation()(request)
        status(result) shouldBe INTERNAL_SERVER_ERROR

        result rendersTheSameViewAs tryLaterView()
      }
    }

  }

  "confirmEmail" should {
    "display the confirm email page" when {
      "an email is recovered from the cache" in {
        val email = EmailAddress("test@test.com")

        when(mockUpdateRelationshipService.getEmailAddress(any(), any()))
          .thenReturn(Future.successful(Some(email)))

        val result = controller.confirmEmail(request)
        status(result) shouldBe OK

        val populatedForm = emailForm.fill(EmailAddress(email))

        result rendersTheSameViewAs emailView(populatedForm)

      }

      "no email is recovered from the cache" in {
        when(mockUpdateRelationshipService.getEmailAddress(any(), any())).thenReturn(Future.successful(None))

        val result = controller.confirmEmail(request)
        status(result) shouldBe OK

        result rendersTheSameViewAs emailView(emailForm)
      }

      "fail to get data from cache" in {
        when(mockUpdateRelationshipService.getEmailAddress(any(), any())).thenReturn(failedFuture)

        val result = controller.confirmEmail(request)
        status(result) shouldBe OK

        result rendersTheSameViewAs emailView(emailForm)

      }
    }
  }

  "confirmYourEmailActionUpdate" should {
    "redirect to the confirmUpdate page" in {

      val emailAddress = EmailAddress("example@example.com")
      when(mockUpdateRelationshipService.saveEmailAddress(ArgumentMatchers.eq(emailAddress))(any(), any())).
        thenReturn(Future.successful(emailAddress))

      val request = buildFakePostRequest("transferor-email" -> emailAddress)
      val result = controller.confirmYourEmailActionUpdate()(request)
      status(result) shouldBe SEE_OTHER
      redirectLocation(result) shouldBe Some(controllers.routes.UpdateRelationshipController.confirmUpdate.url)

    }

    "return a bad request" when {
      "a form error has occurred" in {

        val request = buildFakePostRequest("transferor-email" -> "")
        val result = controller.confirmYourEmailActionUpdate()(request)
        status(result) shouldBe BAD_REQUEST
      }
    }

    "display an error page" when {
      "an error has occurred whilst accessing the cache" in {
        when(mockUpdateRelationshipService.getRelationshipRecords(any(), any())).thenReturn(failedFuture)

        val result = controller.claims(request)
        status(result) shouldBe INTERNAL_SERVER_ERROR

        result rendersTheSameViewAs tryLaterView()
      }
    }
  }


  "confirmUpdate" should {
    "display the confirmUpdate page" in {

      val loggedInUser = LoggedInUserInfo(1, "20200304", None, Some(CitizenName(Some("first"), Some("surname"))))
      val divorceDate = LocalDate.now().minusDays(1)
      val emailAddress = "email@email.com"
      val maEndingDate = LocalDate.now().plusDays(1)
      val paEffectiveDate = LocalDate.now().plusDays(2)

      val maEndingDates = MarriageAllowanceEndingDates(maEndingDate, paEffectiveDate)

      val confirmUpdateAnswers = ConfirmationUpdateAnswers(loggedInUser, Some(divorceDate), emailAddress, maEndingDates)

      when(mockUpdateRelationshipService.getConfirmationUpdateAnswers(any(), any()))
          .thenReturn(Future.successful(confirmUpdateAnswers))

      val result = controller.confirmUpdate()(request)
      status(result) shouldBe OK

      result rendersTheSameViewAs confirmUpdateView(confirmUpdateViewModelImpl(confirmUpdateAnswers))

    }

    "return an InternalServerError" when {

      "there is an issue accessing the cache" in {

        when(mockUpdateRelationshipService.getConfirmationUpdateAnswers(any(), any()))
          .thenReturn(failedFuture)

        val result = controller.confirmUpdate()(request)
        status(result) shouldBe INTERNAL_SERVER_ERROR
      }

    }

  }


  "submitConfirmUpdate" should {
    "redirect to the finish update page" in {
      when(mockUpdateRelationshipService.updateRelationship(any())(any(), any(), any()))
        .thenReturn(Future.successful(mock[UpdateRelationshipRequestHolder]))

      val result = controller.submitConfirmUpdate(request)

      status(result) shouldBe SEE_OTHER
      redirectLocation(result) shouldBe Some(controllers.routes.UpdateRelationshipController.finishUpdate.url)

    }

    "display an error page" when {
      "an error has occurred whilst accessing the cache" in {
        when(mockUpdateRelationshipService.updateRelationship(any())(any(), any(), any()))
          .thenReturn(failedFuture)

        val result = controller.submitConfirmUpdate(request)
        status(result) shouldBe INTERNAL_SERVER_ERROR

        result rendersTheSameViewAs tryLaterView()
      }
    }
  }

  "finishUpdate" should {
    "return a success" in {

      val email = "email@email.com"

      when(mockUpdateRelationshipService.getEmailAddressForConfirmation(any(), any()))
        .thenReturn(Future.successful(EmailAddress(email)))

      when(mockUpdateRelationshipService.removeCache(any(), any()))
        .thenReturn(Future.successful(mock[HttpResponse]))

      val result = controller.finishUpdate()(request)
      status(result) shouldBe OK

      result rendersTheSameViewAs finishedView(email)

    }

    "display an error page" when {
      "an error has occurred whilst accessing the cache" in {
        when(mockUpdateRelationshipService.updateRelationship(any())(any(), any(), any()))
          .thenReturn(Future.failed(CacheMissingEmail()))

        val result = controller.submitConfirmUpdate(request)
        status(result) shouldBe INTERNAL_SERVER_ERROR

        result rendersTheSameViewAs tryLaterView()
      }
    }
  }

  "handleError" should {
    val auhtRequest: AuthenticatedUserRequest[_] = AuthenticatedUserRequest(
      request,
      Some(ConfidenceLevel.L200),
      isSA = false,
      Some("GovernmentGateway"),
      Nino(TestData.Ninos.nino1)
    )

    "return internal server error" when {
      val errors = List(
        (new CacheMissingUpdateRecord, "technical.issue.heading"),
        (new CacheUpdateRequestNotSent, "technical.issue.heading"),
        (new CannotUpdateRelationship, "technical.issue.heading"),
        (new CitizenNotFound, "technical.cannot-find-details.para1"),
        (new BadFetchRequest, "technical.issue.heading"),
        (new Exception, "technical.issue.heading")
      )

      for ((error, message) <- errors) {
        s"a $error has been thrown" in {
          val result = Future.successful(controller.handleError(HeaderCarrier(), auhtRequest)(error))
          status(result) shouldBe INTERNAL_SERVER_ERROR
          val doc = Jsoup.parse(contentAsString(result))
          doc.getElementById("error").text() shouldBe messages(message)
        }
      }
    }

    "return OK" when {
      val errors = List(
        (new TransferorNotFound, "transferor.not.found"),
        (new RecipientNotFound, "recipient.not.found.para1")
      )

      for ((error, message) <- errors) {
        s"a $error has been thrown" in {
          val result = Future.successful(controller.handleError(HeaderCarrier(), auhtRequest)(error))
          status(result) shouldBe OK
          val doc = Jsoup.parse(contentAsString(result))
          doc.getElementById("error").text() shouldBe messages(message)
        }
      }
    }

    "redirect" when {
      "a errors.CacheRelationshipAlreadyUpdated exception has been thrown" in {
        val result = Future.successful(controller.handleError(HeaderCarrier(), auhtRequest)(new CacheRelationshipAlreadyUpdated))
        status(result) shouldBe SEE_OTHER
        redirectLocation(result) shouldBe Some(controllers.routes.UpdateRelationshipController.finishUpdate.url)
      }
    }
  }
}<|MERGE_RESOLUTION|>--- conflicted
+++ resolved
@@ -357,29 +357,6 @@
         }
       }
 
-<<<<<<< HEAD
-      "redirect to the change of income page" when {
-        "a transferor selects Household Income changes" in {
-
-          val userAnswer = "Earnings"
-          val relationshipRecords = createRelationshipRecords()
-          val request = buildFakePostRequest(MakeChangesDecisionForm.StopMAChoice -> userAnswer)
-
-          when(mockUpdateRelationshipService.saveMakeChangeDecision(ArgumentMatchers.eq(userAnswer))(any(), any()))
-            .thenReturn(Future.successful(userAnswer))
-
-          when(mockUpdateRelationshipService.getRelationshipRecords(any(), any()))
-            .thenReturn(Future.successful(relationshipRecords))
-
-          val result = controller.submitMakeChange()(request)
-          status(result) shouldBe SEE_OTHER
-          redirectLocation(result) shouldBe Some(controllers.routes.UpdateRelationshipController.changeOfIncome.url)
-
-        }
-      }
-
-=======
->>>>>>> 1e196188
 
       "redirect to the cancel page" when {
         "a transferor selects Do not want Marriage Allowance anymore" in {
