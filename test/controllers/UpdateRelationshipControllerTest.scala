/*
 * Copyright 2022 HM Revenue & Customs
 *
 * Licensed under the Apache License, Version 2.0 (the "License");
 * you may not use this file except in compliance with the License.
 * You may obtain a copy of the License at
 *
 *     http://www.apache.org/licenses/LICENSE-2.0
 *
 * Unless required by applicable law or agreed to in writing, software
 * distributed under the License is distributed on an "AS IS" BASIS,
 * WITHOUT WARRANTIES OR CONDITIONS OF ANY KIND, either express or implied.
 * See the License for the specific language governing permissions and
 * limitations under the License.
 */

package controllers

import controllers.actions.AuthenticatedActionRefiner
import errors._
import forms.EmailForm.emailForm
import forms.coc._
import models._
import models.auth.AuthenticatedUserRequest
import org.jsoup.Jsoup
import org.mockito.ArgumentMatchers
import org.mockito.ArgumentMatchers._
import org.mockito.Mockito._
import play.api.Application
import play.api.i18n.MessagesApi
import play.api.inject.bind
import play.api.inject.guice.GuiceApplicationBuilder
import play.api.test.Helpers._
import play.api.test.{FakeRequest, Injecting}
import services._
import test_utils._
import uk.gov.hmrc.auth.core.ConfidenceLevel
import uk.gov.hmrc.domain.{Generator, Nino}
import uk.gov.hmrc.emailaddress.EmailAddress
<<<<<<< HEAD
import uk.gov.hmrc.http.HttpResponse
import uk.gov.hmrc.renderer.TemplateRenderer
=======
import uk.gov.hmrc.http.{HeaderCarrier, HttpResponse}
>>>>>>> b8d9160a
import utils.RequestBuilder._
import utils.{ControllerBaseTest, MockAuthenticatedAction}
import viewModels._

import java.time.LocalDate
import scala.concurrent.Future

class UpdateRelationshipControllerTest extends ControllerBaseTest with ControllerViewTestHelper with Injecting {

  val generatedNino: Nino = new Generator().nextNino
  val mockTransferService: TransferService = mock[TransferService]
  val mockUpdateRelationshipService: UpdateRelationshipService = mock[UpdateRelationshipService]
  val mockCachingService: CachingService = mock[CachingService]
  val mockTimeService: TimeService = mock[TimeService]

  val claimsViewModelImpl: ClaimsViewModelImpl = instanceOf[ClaimsViewModelImpl]
  val divorceSelectYearForm: DivorceSelectYearForm = instanceOf[DivorceSelectYearForm]
  val divorceEndExplanationViewModelImpl: DivorceEndExplanationViewModelImpl = instanceOf[DivorceEndExplanationViewModelImpl]
  val confirmUpdateViewModelImpl: ConfirmUpdateViewModelImpl = instanceOf[ConfirmUpdateViewModelImpl]
  val historySummaryViewModelImpl: HistorySummaryViewModelImpl = instanceOf[HistorySummaryViewModelImpl]

  val failedFuture: Future[Nothing] = Future.failed(new RuntimeException("test"))


  def createRelationshipRecords(roleType: String = "Transferor", nonPrimaryRecords: Seq[RelationshipRecord] = Seq.empty[RelationshipRecord]) = {

    val citizenName = CitizenName(Some("Test"), Some("User"))
    val loggedInUserInfo = LoggedInUserInfo(cid = 123456789, timestamp = "20181212", has_allowance = None, name = Some(citizenName))
    val primaryRelationshipRecord = RelationshipRecord(participant = roleType, creationTimestamp = "20181212", participant1StartDate = "20181212",
      relationshipEndReason = None, participant1EndDate = None, otherParticipantInstanceIdentifier = "1234567", otherParticipantUpdateTimestamp = "20181212")

    RelationshipRecords(primaryRelationshipRecord, nonPrimaryRecords, loggedInUserInfo)
  }

  override def fakeApplication(): Application = GuiceApplicationBuilder()
    .overrides(
      bind[TransferService].toInstance(mockTransferService),
      bind[UpdateRelationshipService].toInstance(mockUpdateRelationshipService),
      bind[CachingService].toInstance(mockCachingService),
      bind[TimeService].toInstance(mockTimeService),
      bind[AuthenticatedActionRefiner].to[MockAuthenticatedAction],
      bind[MessagesApi].toInstance(stubMessagesApi())
    ).build()

  lazy val controller = app.injector.instanceOf[UpdateRelationshipController]

  val tryLaterView = inject[views.html.errors.try_later]
  val historySummaryView = inject[views.html.coc.history_summary]
  val transferNotFoundView = inject[views.html.errors.transferor_not_found]
  val citizenNotFoundView = inject[views.html.errors.citizen_not_found]
  val decisionView = inject[views.html.coc.decision]
  val claimsView = inject[views.html.coc.claims]
  val reasonForChangeView = inject[views.html.coc.reason_for_change]
  val stopAllowanceView = inject[views.html.coc.stopAllowance]
  val bereavementView = inject[views.html.coc.bereavement]
  val cancelView = inject[views.html.coc.cancel]
  val divorceSelectYearView = inject[views.html.coc.divorce_select_year]
  val divorceEndExplanationView = inject[views.html.coc.divorce_end_explanation]
  val emailView = inject[views.html.coc.email]
  val confirmUpdateView = inject[views.html.coc.confirmUpdate]
  val finishedView = inject[views.html.coc.finished]

  override def beforeEach(): Unit = {
    super.beforeEach()
    reset(mockTransferService, mockCachingService, mockUpdateRelationshipService, mockTimeService)
  }

  "history" should {

    "display the history summary page with a status of OK" in {

      val relationshipRecords = createRelationshipRecords()
      val historySummaryViewModel = historySummaryViewModelImpl(relationshipRecords.primaryRecord.role,
        relationshipRecords.hasMarriageAllowanceBeenCancelled,
        relationshipRecords.loggedInUserInfo)

      when(mockUpdateRelationshipService.retrieveRelationshipRecords(any())(any(), any()))
        .thenReturn(Future.successful(relationshipRecords))

      when(mockUpdateRelationshipService.saveRelationshipRecords(ArgumentMatchers.eq(relationshipRecords))(any(), any()))
        .thenReturn(Future.successful(relationshipRecords))

      val result = controller.history()(request)
      status(result) shouldBe OK

      result rendersTheSameViewAs historySummaryView(historySummaryViewModel)
    }
  }
  "History" should {
    "redirect to how-it-works" when {
      "there is no active (primary) record" in {
        when(mockUpdateRelationshipService.retrieveRelationshipRecords(any())(any(), any()))
          .thenReturn(Future.failed(NoPrimaryRecordError()))

        val result = controller.history()(request)
        status(result) shouldBe SEE_OTHER
        redirectLocation(result) shouldBe Some(controllers.routes.EligibilityController.howItWorks.url)
      }
    }

    "display an error page" when {
      "a TransferorNotFound error is returned " in {
        when(mockUpdateRelationshipService.retrieveRelationshipRecords(any())(any(), any()))
          .thenReturn(Future.failed(TransferorNotFound()))

        val result = controller.history()(request)
        status(result) shouldBe OK
        result rendersTheSameViewAs transferNotFoundView()
      }

      "a BadFetchRequest error is returned " in {
        when(mockUpdateRelationshipService.retrieveRelationshipRecords(any())(any(), any()))
          .thenReturn(Future.failed(BadFetchRequest()))

        val result = controller.history()(request)
        status(result) shouldBe INTERNAL_SERVER_ERROR
        result rendersTheSameViewAs tryLaterView()
      }

      "a CitizenNotFound error is returned " in {
        when(mockUpdateRelationshipService.retrieveRelationshipRecords(any())(any(), any()))
          .thenReturn(Future.failed(CitizenNotFound()))

        val result = controller.history()(request)
        status(result) shouldBe INTERNAL_SERVER_ERROR
        result rendersTheSameViewAs citizenNotFoundView()
      }

      "a MultipleActiveRecordError error is returned " in {
        when(mockUpdateRelationshipService.retrieveRelationshipRecords(any())(any(), any()))
          .thenReturn(Future.failed(MultipleActiveRecordError()))

        val result = controller.history()(request)
        status(result) shouldBe INTERNAL_SERVER_ERROR
        result rendersTheSameViewAs tryLaterView()
      }
    }
  }

  "decision" should {
    "display the decision page with cached data" in {
      val cacheData = Some("checkMarriageAllowanceClaim")
      val validFormWithData = CheckClaimOrCancelDecisionForm.form.fill(cacheData)
      when(mockUpdateRelationshipService.getCheckClaimOrCancelDecision(any(), any())).thenReturn(Future.successful(cacheData))

      val result = controller.decision(request)
      status(result) shouldBe OK
      result rendersTheSameViewAs decisionView(validFormWithData)

    }

    "display a decision page without cached data" when {
      "there is no data return from the cache" in {

        when(mockUpdateRelationshipService.getCheckClaimOrCancelDecision(any(), any())).thenReturn(Future.successful(None))
        val validForm = CheckClaimOrCancelDecisionForm.form
        val result = controller.decision(request)
        status(result) shouldBe OK

        result rendersTheSameViewAs decisionView(validForm)
      }

      "a non fatal error has occurred when trying to get cached data" in {

        when(mockUpdateRelationshipService.getCheckClaimOrCancelDecision(any(), any()))
          .thenReturn(failedFuture)
        val result = controller.decision(request)
        val validForm = CheckClaimOrCancelDecisionForm.form
        status(result) shouldBe OK

        result rendersTheSameViewAs decisionView(validForm)
      }
    }
  }

  "submitDecision" should {
    "redirect to the claims page" when {
      "a user selects the checkMarriageAllowanceClaim option" in {

        val userAnswer = CheckClaimOrCancelDecisionForm.CheckMarriageAllowanceClaim
        val request = FakeRequest().withFormUrlEncodedBody(CheckClaimOrCancelDecisionForm.DecisionChoice -> userAnswer)

        when(mockUpdateRelationshipService.saveCheckClaimOrCancelDecision(ArgumentMatchers.eq(userAnswer))(any(), any()))
          .thenReturn(Future.successful(userAnswer))

        val result = controller.submitDecision(request)
        status(result) shouldBe SEE_OTHER
        redirectLocation(result) shouldBe Some(controllers.routes.UpdateRelationshipController.claims.url)
      }

    }
  }

  "submitDecision" should {
    "redirect to the make change page" when {
      "a user selects the stopMarriageAllowance option" in {

        val userAnswer = CheckClaimOrCancelDecisionForm.StopMarriageAllowance

        val request = FakeRequest().withFormUrlEncodedBody(
          CheckClaimOrCancelDecisionForm.DecisionChoice -> userAnswer
        )

        when(mockUpdateRelationshipService.saveCheckClaimOrCancelDecision(ArgumentMatchers.eq(userAnswer))(any(), any()))
          .thenReturn(Future.successful(CheckClaimOrCancelDecisionForm.StopMarriageAllowance))

        val result = controller.submitDecision(request)
        status(result) shouldBe SEE_OTHER
        redirectLocation(result) shouldBe Some(controllers.routes.UpdateRelationshipController.makeChange.url)
      }
    }

    "return a bad request" when {
      "the form submission has a blank value" in {
        val request = FakeRequest().withFormUrlEncodedBody(CheckClaimOrCancelDecisionForm.DecisionChoice -> "")
        val result = controller.submitDecision(request)
        status(result) shouldBe BAD_REQUEST
      }
    }

  }

  "claims" should {
    "display the claims page" in {

      val relationshipRecords = createRelationshipRecords()

      when(mockUpdateRelationshipService.getRelationshipRecords(any(), any())).thenReturn(Future.successful(relationshipRecords))

      val claimsViewModel = claimsViewModelImpl(relationshipRecords.primaryRecord, relationshipRecords.nonPrimaryRecords)
      val result = controller.claims(request)
      status(result) shouldBe OK

      result rendersTheSameViewAs claimsView(claimsViewModel)
    }

    "display an error page" when {
      "there is no cached data found" in {
        when(mockUpdateRelationshipService.getRelationshipRecords(any(), any())).thenReturn(Future.failed(CacheMissingRelationshipRecords()))

        val result = controller.claims(request)
        status(result) shouldBe INTERNAL_SERVER_ERROR
        result rendersTheSameViewAs tryLaterView()
      }
    }

  }

  "makeChange" should {
    "display the make change page" when {
      "there is valid data in the cache" in {
        val userAnswer = "Divorce"
        when(mockUpdateRelationshipService.getMakeChangesDecision(any(),any())).thenReturn(Future.successful(Some(userAnswer)))

        val result = controller.makeChange()(request)
        status(result) shouldBe OK
        result rendersTheSameViewAs reasonForChangeView(MakeChangesDecisionForm.form.fill(Some(userAnswer)))
      }

      "there is no data in the cache" in {
        when(mockUpdateRelationshipService.getMakeChangesDecision(any(),any())).thenReturn(Future.successful(None))

        val result = controller.makeChange()(request)
        status(result) shouldBe OK
        result rendersTheSameViewAs reasonForChangeView(MakeChangesDecisionForm.form)
      }

      "a non fatal error has occurred when trying to get cached data" in {
        when(mockUpdateRelationshipService.getMakeChangesDecision(any(),any())).thenReturn(failedFuture)

        val result = controller.makeChange()(request)
        status(result) shouldBe OK
        result rendersTheSameViewAs reasonForChangeView(MakeChangesDecisionForm.form)
      }
    }
  }

  "submitMakeChange" should {
    "redirect to the divorce enter year page" when {
      "a user selects the Divorce option" in {

        val userAnswer = MakeChangesDecisionForm.Divorce
        val request = buildFakePostRequest(MakeChangesDecisionForm.StopMAChoice -> userAnswer)

        when(mockUpdateRelationshipService.saveMakeChangeDecision(ArgumentMatchers.eq(userAnswer))(any(), any()))
          .thenReturn(Future.successful("Divorce"))

        val result = controller.submitMakeChange()(request)
        status(result) shouldBe SEE_OTHER
        redirectLocation(result) shouldBe Some(controllers.routes.UpdateRelationshipController.divorceEnterYear.url)

      }

      "redirect to the stop allowance page" when {

        val relationshipRecords = createRelationshipRecords("Recipient")

          s"a recipient selects Cancel" in {

            val request = buildFakePostRequest(MakeChangesDecisionForm.StopMAChoice -> "Cancel")

            when(mockUpdateRelationshipService.saveMakeChangeDecision(ArgumentMatchers.eq("Cancel"))(any(), any()))
              .thenReturn(Future.successful("Cancel"))

            when(mockUpdateRelationshipService.getRelationshipRecords(any(), any()))
              .thenReturn(Future.successful(relationshipRecords))

            val result = controller.submitMakeChange()(request)
            status(result) shouldBe SEE_OTHER
            redirectLocation(result) shouldBe Some(controllers.routes.UpdateRelationshipController.stopAllowance.url)

          }

        }
      }


      "redirect to the cancel page" when {
        "a transferor selects Do not want Marriage Allowance anymore" in {

          val userAnswer = "Cancel"
          val relationshipRecords = createRelationshipRecords()
          val request = buildFakePostRequest(MakeChangesDecisionForm.StopMAChoice -> userAnswer)

          when(mockUpdateRelationshipService.saveMakeChangeDecision(ArgumentMatchers.eq(userAnswer))(any(), any()))
            .thenReturn(Future.successful(userAnswer))

          when(mockUpdateRelationshipService.getRelationshipRecords(any(), any()))
            .thenReturn(Future.successful(relationshipRecords))

          val result = controller.submitMakeChange()(request)
          status(result) shouldBe SEE_OTHER
          redirectLocation(result) shouldBe Some(controllers.routes.UpdateRelationshipController.cancel.url)

        }
      }


      "redirect to the bereavement page" when {
        "a user selects the bereavement option" in {

          val userAnswer = "Bereavement"
          val request = buildFakePostRequest(MakeChangesDecisionForm.StopMAChoice -> userAnswer)

          when(mockUpdateRelationshipService.saveMakeChangeDecision(ArgumentMatchers.eq(userAnswer))(any(), any()))
            .thenReturn(Future.successful(userAnswer))

          val result = controller.submitMakeChange()(request)
          status(result) shouldBe SEE_OTHER
          redirectLocation(result) shouldBe Some(controllers.routes.UpdateRelationshipController.bereavement.url)

        }
      }

      "return a bad request" when {
        "the form submission has a blank value" in {
          val request = buildFakePostRequest(MakeChangesDecisionForm.StopMAChoice -> "")
          val result = controller.submitDecision(request)
          status(result) shouldBe BAD_REQUEST
        }
      }
    }

  "stopAllowance" should {
    "display the stop allowance page" in {
      val result = controller.stopAllowance(request)
      status(result) shouldBe OK

      result rendersTheSameViewAs stopAllowanceView()
    }
  }

  "cancel" should {
    "display the cancel page" in {

      val nowDate = LocalDate.now
      val marriageAllowanceEndingDates = MarriageAllowanceEndingDates(nowDate, nowDate)

      when(mockUpdateRelationshipService.getMAEndingDatesForCancelation).thenReturn(Future.successful(marriageAllowanceEndingDates))
      when(mockUpdateRelationshipService.saveMarriageAllowanceEndingDates(ArgumentMatchers.eq(marriageAllowanceEndingDates))(any(), any())).
        thenReturn(Future.successful(marriageAllowanceEndingDates))

      val result = controller.cancel(request)
      status(result) shouldBe OK

      result rendersTheSameViewAs cancelView(marriageAllowanceEndingDates)
    }

    "display an error page" when {
      "there are issues saving data to the cache" in {
        when(mockUpdateRelationshipService.getRelationshipRecords(any(), any())).thenReturn(failedFuture)

        val result = controller.claims(request)
        status(result) shouldBe INTERNAL_SERVER_ERROR

        result rendersTheSameViewAs tryLaterView()
      }
    }
  }

  "bereavement" should {
    "display the bereavement page" when {
      "there is data returned from the cache" in {

        val relationshipRecords = createRelationshipRecords()
        when(mockUpdateRelationshipService.getRelationshipRecords(any(), any())).thenReturn(Future.successful(relationshipRecords))
        val result = controller.bereavement(request)

        status(result) shouldBe OK
        result rendersTheSameViewAs bereavementView(relationshipRecords.primaryRecord.role)

      }

      "display an error page" when {
        "there is no cached data found" in {
          when(mockUpdateRelationshipService.getRelationshipRecords(any(), any())).thenReturn(Future.failed(CacheMissingRelationshipRecords()))

          val result = controller.bereavement(request)
          status(result) shouldBe INTERNAL_SERVER_ERROR

          result rendersTheSameViewAs tryLaterView()
        }
      }
    }
  }


  "divorceEnterYear" should {
    "display the enter a divorce year page" when {
      "there is data in the cache" in {

        val divorceDateInThePast = LocalDate.now().minusDays(1)
        when(mockUpdateRelationshipService.getDivorceDate(any(), any())).thenReturn(Future.successful(Some(divorceDateInThePast)))

        val result = controller.divorceEnterYear(request)
        status(result) shouldBe OK

        result rendersTheSameViewAs divorceSelectYearView(divorceSelectYearForm.form.fill(divorceDateInThePast))
      }

      "there is no data in the cache" in {
        when(mockUpdateRelationshipService.getDivorceDate(any(), any()))
          .thenReturn(Future.successful(None))

        val result = controller.divorceEnterYear(request)
        status(result) shouldBe OK

        result rendersTheSameViewAs divorceSelectYearView(divorceSelectYearForm.form)
      }

    }

    "a non fatal error has occurred when trying to get cached data" in {
      when(mockUpdateRelationshipService.getMakeChangesDecision(any(), any())).thenReturn(Future.failed(new Exception("exception has been thrown")))

      val result = controller.makeChange()(request)
      status(result) shouldBe OK
      result rendersTheSameViewAs reasonForChangeView(MakeChangesDecisionForm.form)
    }
  }

  "submitDivorceEnterYear" should {
    "redirect to the divorce end explanation page" when {
      "the user enters a valid divorce date in the past" in {

        val divorceDateInThePast = LocalDate.now().minusDays(1)
        val request = buildFakePostRequest("dateOfDivorce.year" -> divorceDateInThePast.getYear.toString,
                                           "dateOfDivorce.month" -> divorceDateInThePast.getMonthValue.toString,
                                           "dateOfDivorce.day" -> divorceDateInThePast.getDayOfMonth.toString)

        when(mockUpdateRelationshipService.saveDivorceDate(ArgumentMatchers.eq(divorceDateInThePast))(any(), any()))
          .thenReturn(Future.successful(divorceDateInThePast))

        when(mockTimeService.getCurrentDate)
          .thenReturn(LocalDate.now())

        val result = controller.submitDivorceEnterYear()(request)
        status(result) shouldBe SEE_OTHER
        redirectLocation(result) shouldBe Some(controllers.routes.UpdateRelationshipController.divorceEndExplanation.url)

      }

    }

    "return a bad request" when {
      "an invalid date is submitted" in {

        val invalidRequest = FakeRequest().withFormUrlEncodedBody(
          "dateOfDivorce.year" -> "year",
          "dateOfDivorce.month" -> "month",
          "dateOfDivorce.day" -> "day"
        )

        val result = controller.submitDivorceEnterYear(invalidRequest)
        status(result) shouldBe BAD_REQUEST

      }
    }

    "display an error page" when {
      "there is an issue saving to the cache" in {
        when(mockUpdateRelationshipService.saveDivorceDate(any())(any(), any())).thenReturn(failedFuture)

        val divorceDateInThePast = LocalDate.now().minusDays(1)

        val request = FakeRequest().withFormUrlEncodedBody("dateOfDivorce.year" -> divorceDateInThePast.getYear.toString,
          "dateOfDivorce.month" -> divorceDateInThePast.getMonthValue.toString,
          "dateOfDivorce.day" -> divorceDateInThePast.getDayOfMonth.toString)

        when(mockTimeService.getCurrentDate)
          .thenReturn(LocalDate.now())

        val result = controller.submitDivorceEnterYear(request)
        status(result) shouldBe INTERNAL_SERVER_ERROR
        result rendersTheSameViewAs tryLaterView()
      }
    }
  }

  "divorceEndExplanation" should {
    "display the divorceEndExplanation page" in {

      val role = Transferor
      val now = LocalDate.now()
      val divorceDate = now.minusDays(1)
      val maEndingDate = now.plusDays(1)
      val paEffectiveDate = now.plusDays(2)

      val maEndingDates = MarriageAllowanceEndingDates(maEndingDate, paEffectiveDate)

      when(mockUpdateRelationshipService.getDataForDivorceExplanation(any(), any()))
        .thenReturn(Future.successful((role, divorceDate)))

      when(mockUpdateRelationshipService.getMAEndingDatesForDivorce(role, divorceDate))
        .thenReturn(Future.successful(maEndingDates))

      when(mockUpdateRelationshipService.saveMarriageAllowanceEndingDates(ArgumentMatchers.eq(maEndingDates))(any(), any()))
        .thenReturn(Future.successful(maEndingDates))

      val viewModel = divorceEndExplanationViewModelImpl(role, divorceDate, maEndingDates)

      val result = controller.divorceEndExplanation()(request)
      status(result) shouldBe OK

      result rendersTheSameViewAs divorceEndExplanationView(viewModel)

    }

    "display an error page" when {

      "an error occurs retrieving divorce data" in {

        when(mockUpdateRelationshipService.getDataForDivorceExplanation(any(), any()))
          .thenReturn(Future.failed(CacheMissingRelationshipRecords()))

        val result = controller.divorceEndExplanation()(request)
        status(result) shouldBe INTERNAL_SERVER_ERROR

        result rendersTheSameViewAs tryLaterView()
      }

      "an error has occurred whilst saving cache data" in {

        val role = Transferor
        val divorceDate = LocalDate.now().minusDays(1)
        val maEndingDate = LocalDate.now().plusDays(1)
        val paEffectiveDate = LocalDate.now().plusDays(2)

        val maEndingDates = MarriageAllowanceEndingDates(maEndingDate, paEffectiveDate)

        when(mockUpdateRelationshipService.getDataForDivorceExplanation(any(), any()))
          .thenReturn(Future.successful((role, divorceDate)))

        when(mockUpdateRelationshipService.getMAEndingDatesForDivorce(role, divorceDate))
          .thenReturn(Future.successful(maEndingDates))

        when(mockUpdateRelationshipService.saveMarriageAllowanceEndingDates(ArgumentMatchers.eq(maEndingDates))(any(), any()))
          .thenReturn(failedFuture)

        val result = controller.divorceEndExplanation()(request)
        status(result) shouldBe INTERNAL_SERVER_ERROR
        result rendersTheSameViewAs tryLaterView()
      }
    }

  }

  "confirmEmail" should {
    "display the confirm email page" when {
      "an email is recovered from the cache" in {
        val email = EmailAddress("test@test.com")

        when(mockUpdateRelationshipService.getEmailAddress(any(), any()))
          .thenReturn(Future.successful(Some(email)))

        val result = controller.confirmEmail(request)
        status(result) shouldBe OK

        val populatedForm = emailForm.fill(EmailAddress(email))

        result rendersTheSameViewAs emailView(populatedForm)

      }

      "no email is recovered from the cache" in {
        when(mockUpdateRelationshipService.getEmailAddress(any(), any())).thenReturn(Future.successful(None))

        val result = controller.confirmEmail(request)
        status(result) shouldBe OK

        result rendersTheSameViewAs emailView(emailForm)
      }

      "fail to get data from cache" in {
        when(mockUpdateRelationshipService.getEmailAddress(any(), any())).thenReturn(failedFuture)

        val result = controller.confirmEmail(request)
        status(result) shouldBe OK

        result rendersTheSameViewAs emailView(emailForm)

      }
    }
  }

  "confirmYourEmailActionUpdate" should {
    "redirect to the confirmUpdate page" in {

      val emailAddress = EmailAddress("example@example.com")
      when(mockUpdateRelationshipService.saveEmailAddress(ArgumentMatchers.eq(emailAddress))(any(), any())).
        thenReturn(Future.successful(emailAddress))

      val request = buildFakePostRequest("transferor-email" -> emailAddress)
      val result = controller.confirmYourEmailActionUpdate()(request)
      status(result) shouldBe SEE_OTHER
      redirectLocation(result) shouldBe Some(controllers.routes.UpdateRelationshipController.confirmUpdate.url)

    }

    "return a bad request" when {
      "a form error has occurred" in {

        val request = buildFakePostRequest("transferor-email" -> "")
        val result = controller.confirmYourEmailActionUpdate()(request)
        status(result) shouldBe BAD_REQUEST
      }
    }

    "display an error page" when {
      "an error has occurred whilst accessing the cache" in {
        when(mockUpdateRelationshipService.getRelationshipRecords(any(), any())).thenReturn(failedFuture)

        val result = controller.claims(request)
        status(result) shouldBe INTERNAL_SERVER_ERROR

        result rendersTheSameViewAs tryLaterView()
      }
    }
  }


  "confirmUpdate" should {
    "display the confirmUpdate page" in {

      val loggedInUser = LoggedInUserInfo(1, "20200304", None, Some(CitizenName(Some("first"), Some("surname"))))
      val divorceDate = LocalDate.now().minusDays(1)
      val emailAddress = "email@email.com"
      val maEndingDate = LocalDate.now().plusDays(1)
      val paEffectiveDate = LocalDate.now().plusDays(2)

      val maEndingDates = MarriageAllowanceEndingDates(maEndingDate, paEffectiveDate)

      val confirmUpdateAnswers = ConfirmationUpdateAnswers(loggedInUser, Some(divorceDate), emailAddress, maEndingDates)

      when(mockUpdateRelationshipService.getConfirmationUpdateAnswers(any(), any()))
          .thenReturn(Future.successful(confirmUpdateAnswers))

      val result = controller.confirmUpdate()(request)
      status(result) shouldBe OK

      result rendersTheSameViewAs confirmUpdateView(confirmUpdateViewModelImpl(confirmUpdateAnswers))

    }

    "return an InternalServerError" when {

      "there is an issue accessing the cache" in {

        when(mockUpdateRelationshipService.getConfirmationUpdateAnswers(any(), any()))
          .thenReturn(failedFuture)

        val result = controller.confirmUpdate()(request)
        status(result) shouldBe INTERNAL_SERVER_ERROR
      }

    }

  }


  "submitConfirmUpdate" should {
    "redirect to the finish update page" in {
      when(mockUpdateRelationshipService.updateRelationship(any())(any(), any(), any()))
        .thenReturn(Future.successful(mock[UpdateRelationshipRequestHolder]))

      val result = controller.submitConfirmUpdate(request)

      status(result) shouldBe SEE_OTHER
      redirectLocation(result) shouldBe Some(controllers.routes.UpdateRelationshipController.finishUpdate.url)

    }

    "display an error page" when {
      "an error has occurred whilst accessing the cache" in {
        when(mockUpdateRelationshipService.updateRelationship(any())(any(), any(), any()))
          .thenReturn(failedFuture)

        val result = controller.submitConfirmUpdate(request)
        status(result) shouldBe INTERNAL_SERVER_ERROR

        result rendersTheSameViewAs tryLaterView()
      }
    }
  }

  "finishUpdate" should {
    "return a success" in {

      val email = "email@email.com"

      when(mockUpdateRelationshipService.getEmailAddressForConfirmation(any(), any()))
        .thenReturn(Future.successful(EmailAddress(email)))

      when(mockUpdateRelationshipService.removeCache(any(), any()))
        .thenReturn(Future.successful(mock[HttpResponse]))

      val result = controller.finishUpdate()(request)
      status(result) shouldBe OK

      result rendersTheSameViewAs finishedView(email)

    }

    "display an error page" when {
      "an error has occurred whilst accessing the cache" in {
        when(mockUpdateRelationshipService.updateRelationship(any())(any(), any(), any()))
          .thenReturn(Future.failed(CacheMissingEmail()))

        val result = controller.submitConfirmUpdate(request)
        status(result) shouldBe INTERNAL_SERVER_ERROR

        result rendersTheSameViewAs tryLaterView()
      }
    }
  }

  "handleError" should {
    val auhtRequest: AuthenticatedUserRequest[_] = AuthenticatedUserRequest(
      request,
      Some(ConfidenceLevel.L200),
      isSA = false,
      Some("GovernmentGateway"),
      Nino(TestData.Ninos.nino1)
    )

    "return internal server error" when {
      val errors = List(
        (new CacheMissingUpdateRecord, "technical.issue.heading"),
        (new CacheUpdateRequestNotSent, "technical.issue.heading"),
        (new CannotUpdateRelationship, "technical.issue.heading"),
        (new CitizenNotFound, "technical.cannot-find-details.para1"),
        (new BadFetchRequest, "technical.issue.heading"),
        (new Exception, "technical.issue.heading")
      )

      for ((error, message) <- errors) {
        s"a $error has been thrown" in {
          val result = Future.successful(controller.handleError(auhtRequest)(error))
          status(result) shouldBe INTERNAL_SERVER_ERROR
          val doc = Jsoup.parse(contentAsString(result))
          doc.getElementById("error").text() shouldBe messages(message)
        }
      }
    }

    "return OK" when {
      val errors = List(
        (new TransferorNotFound, "transferor.not.found"),
        (new RecipientNotFound, "recipient.not.found.para1")
      )

      for ((error, message) <- errors) {
        s"a $error has been thrown" in {
          val result = Future.successful(controller.handleError(auhtRequest)(error))
          status(result) shouldBe OK
          val doc = Jsoup.parse(contentAsString(result))
          doc.getElementById("error").text() shouldBe messages(message)
        }
      }
    }

    "redirect" when {
      "a errors.CacheRelationshipAlreadyUpdated exception has been thrown" in {
        val result = Future.successful(controller.handleError(auhtRequest)(new CacheRelationshipAlreadyUpdated))
        status(result) shouldBe SEE_OTHER
        redirectLocation(result) shouldBe Some(controllers.routes.UpdateRelationshipController.finishUpdate.url)
      }
    }
  }
}<|MERGE_RESOLUTION|>--- conflicted
+++ resolved
@@ -37,12 +37,7 @@
 import uk.gov.hmrc.auth.core.ConfidenceLevel
 import uk.gov.hmrc.domain.{Generator, Nino}
 import uk.gov.hmrc.emailaddress.EmailAddress
-<<<<<<< HEAD
-import uk.gov.hmrc.http.HttpResponse
-import uk.gov.hmrc.renderer.TemplateRenderer
-=======
 import uk.gov.hmrc.http.{HeaderCarrier, HttpResponse}
->>>>>>> b8d9160a
 import utils.RequestBuilder._
 import utils.{ControllerBaseTest, MockAuthenticatedAction}
 import viewModels._
@@ -820,7 +815,7 @@
 
       for ((error, message) <- errors) {
         s"a $error has been thrown" in {
-          val result = Future.successful(controller.handleError(auhtRequest)(error))
+          val result = Future.successful(controller.handleError(HeaderCarrier(), auhtRequest)(error))
           status(result) shouldBe INTERNAL_SERVER_ERROR
           val doc = Jsoup.parse(contentAsString(result))
           doc.getElementById("error").text() shouldBe messages(message)
@@ -836,7 +831,7 @@
 
       for ((error, message) <- errors) {
         s"a $error has been thrown" in {
-          val result = Future.successful(controller.handleError(auhtRequest)(error))
+          val result = Future.successful(controller.handleError(HeaderCarrier(), auhtRequest)(error))
           status(result) shouldBe OK
           val doc = Jsoup.parse(contentAsString(result))
           doc.getElementById("error").text() shouldBe messages(message)
@@ -846,7 +841,7 @@
 
     "redirect" when {
       "a errors.CacheRelationshipAlreadyUpdated exception has been thrown" in {
-        val result = Future.successful(controller.handleError(auhtRequest)(new CacheRelationshipAlreadyUpdated))
+        val result = Future.successful(controller.handleError(HeaderCarrier(), auhtRequest)(new CacheRelationshipAlreadyUpdated))
         status(result) shouldBe SEE_OTHER
         redirectLocation(result) shouldBe Some(controllers.routes.UpdateRelationshipController.finishUpdate.url)
       }
