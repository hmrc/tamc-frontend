/*
 * Copyright 2022 HM Revenue & Customs
 *
 * Licensed under the Apache License, Version 2.0 (the "License");
 * you may not use this file except in compliance with the License.
 * You may obtain a copy of the License at
 *
 *     http://www.apache.org/licenses/LICENSE-2.0
 *
 * Unless required by applicable law or agreed to in writing, software
 * distributed under the License is distributed on an "AS IS" BASIS,
 * WITHOUT WARRANTIES OR CONDITIONS OF ANY KIND, either express or implied.
 * See the License for the specific language governing permissions and
 * limitations under the License.
 */

package controllers

import controllers.actions.AuthenticatedActionRefiner
import errors._
import forms.EmailForm.emailForm
import forms.coc._
import models._
import models.auth.AuthenticatedUserRequest
import org.jsoup.Jsoup
import org.mockito.ArgumentMatchers
import org.mockito.ArgumentMatchers._
import org.mockito.Mockito._
import play.api.Application
import play.api.i18n.MessagesApi
import play.api.inject.bind
import play.api.inject.guice.GuiceApplicationBuilder
import play.api.test.Helpers._
import play.api.test.{FakeRequest, Injecting}
import services._
import test_utils._
import uk.gov.hmrc.auth.core.ConfidenceLevel
import uk.gov.hmrc.domain.{Generator, Nino}
import uk.gov.hmrc.emailaddress.EmailAddress
import uk.gov.hmrc.http.HttpResponse
import utils.RequestBuilder._
import utils.{ControllerBaseTest, MockAuthenticatedAction}
import viewModels._

import java.time.LocalDate
import scala.concurrent.Future

class UpdateRelationshipControllerTest extends ControllerBaseTest with ControllerViewTestHelper with Injecting {

  val generatedNino: Nino = new Generator().nextNino
  val mockTransferService: TransferService = mock[TransferService]
  val mockUpdateRelationshipService: UpdateRelationshipService = mock[UpdateRelationshipService]
  val mockCachingService: CachingService = mock[CachingService]
  val mockTimeService: TimeService = mock[TimeService]

  val claimsViewModelImpl: ClaimsViewModelImpl = instanceOf[ClaimsViewModelImpl]
  val divorceSelectYearForm: DivorceSelectYearForm = instanceOf[DivorceSelectYearForm]
  val divorceEndExplanationViewModelImpl: DivorceEndExplanationViewModelImpl = instanceOf[DivorceEndExplanationViewModelImpl]
  val confirmUpdateViewModelImpl: ConfirmUpdateViewModelImpl = instanceOf[ConfirmUpdateViewModelImpl]
  val historySummaryViewModelImpl: HistorySummaryViewModelImpl = instanceOf[HistorySummaryViewModelImpl]

  val failedFuture: Future[Nothing] = Future.failed(new RuntimeException("test"))


  def createRelationshipRecords(roleType: String = "Transferor", nonPrimaryRecords: Seq[RelationshipRecord] = Seq.empty[RelationshipRecord]) = {

    val citizenName = CitizenName(Some("Test"), Some("User"))
    val loggedInUserInfo = LoggedInUserInfo(cid = 123456789, timestamp = "20181212", has_allowance = None, name = Some(citizenName))
    val primaryRelationshipRecord = RelationshipRecord(participant = roleType, creationTimestamp = "20181212", participant1StartDate = "20181212",
      relationshipEndReason = None, participant1EndDate = None, otherParticipantInstanceIdentifier = "1234567", otherParticipantUpdateTimestamp = "20181212")

    RelationshipRecords(primaryRelationshipRecord, nonPrimaryRecords, loggedInUserInfo)
  }

  override def fakeApplication(): Application = GuiceApplicationBuilder()
    .overrides(
      bind[TransferService].toInstance(mockTransferService),
      bind[UpdateRelationshipService].toInstance(mockUpdateRelationshipService),
      bind[CachingService].toInstance(mockCachingService),
      bind[TimeService].toInstance(mockTimeService),
      bind[AuthenticatedActionRefiner].to[MockAuthenticatedAction],
      bind[MessagesApi].toInstance(stubMessagesApi())
    ).build()

  lazy val controller = app.injector.instanceOf[UpdateRelationshipController]

  val tryLaterView = inject[views.html.errors.try_later]
  val historySummaryView = inject[views.html.coc.history_summary]
  val transferNotFoundView = inject[views.html.errors.transferor_not_found]
  val citizenNotFoundView = inject[views.html.errors.citizen_not_found]
  val decisionView = inject[views.html.coc.decision]
  val claimsView = inject[views.html.coc.claims]
  val reasonForChangeView = inject[views.html.coc.reason_for_change]
  val stopAllowanceView = inject[views.html.coc.stopAllowance]
  val bereavementView = inject[views.html.coc.bereavement]
  val cancelView = inject[views.html.coc.cancel]
  val divorceSelectYearView = inject[views.html.coc.divorce_select_year]
  val divorceEndExplanationView = inject[views.html.coc.divorce_end_explanation]
  val emailView = inject[views.html.coc.email]
  val confirmUpdateView = inject[views.html.coc.confirmUpdate]
  val finishedView = inject[views.html.coc.finished]

  override def beforeEach(): Unit = {
    super.beforeEach()
    reset(mockTransferService, mockCachingService, mockUpdateRelationshipService, mockTimeService)
  }

  "history" should {

    "display the history summary page with a status of OK" in {

      val relationshipRecords = createRelationshipRecords()
      val historySummaryViewModel = historySummaryViewModelImpl(relationshipRecords.primaryRecord.role,
        relationshipRecords.hasMarriageAllowanceBeenCancelled,
        relationshipRecords.loggedInUserInfo)

      when(mockUpdateRelationshipService.retrieveRelationshipRecords(any())(any(), any()))
        .thenReturn(Future.successful(relationshipRecords))

      when(mockUpdateRelationshipService.saveRelationshipRecords(ArgumentMatchers.eq(relationshipRecords))(any(), any()))
        .thenReturn(Future.successful(relationshipRecords))

      val result = controller.history()(request)
      status(result) shouldBe OK

      result rendersTheSameViewAs historySummaryView(historySummaryViewModel)
    }
  }
  "History" should {
    "redirect to how-it-works" when {
      "there is no active (primary) record" in {
        when(mockUpdateRelationshipService.retrieveRelationshipRecords(any())(any(), any()))
          .thenReturn(Future.failed(NoPrimaryRecordError()))

        val result = controller.history()(request)
        status(result) shouldBe SEE_OTHER
        redirectLocation(result) shouldBe Some(controllers.routes.EligibilityController.howItWorks.url)
      }
    }

    "display an error page" when {
      "a TransferorNotFound error is returned " in {
        when(mockUpdateRelationshipService.retrieveRelationshipRecords(any())(any(), any()))
          .thenReturn(Future.failed(TransferorNotFound()))

        val result = controller.history()(request)
        status(result) shouldBe OK
        result rendersTheSameViewAs transferNotFoundView()
      }

      "a BadFetchRequest error is returned " in {
        when(mockUpdateRelationshipService.retrieveRelationshipRecords(any())(any(), any()))
          .thenReturn(Future.failed(BadFetchRequest()))

        val result = controller.history()(request)
        status(result) shouldBe INTERNAL_SERVER_ERROR
        result rendersTheSameViewAs tryLaterView()
      }

      "a CitizenNotFound error is returned " in {
        when(mockUpdateRelationshipService.retrieveRelationshipRecords(any())(any(), any()))
          .thenReturn(Future.failed(CitizenNotFound()))

        val result = controller.history()(request)
        status(result) shouldBe INTERNAL_SERVER_ERROR
        result rendersTheSameViewAs citizenNotFoundView()
      }

      "a MultipleActiveRecordError error is returned " in {
        when(mockUpdateRelationshipService.retrieveRelationshipRecords(any())(any(), any()))
          .thenReturn(Future.failed(MultipleActiveRecordError()))

        val result = controller.history()(request)
        status(result) shouldBe INTERNAL_SERVER_ERROR
        result rendersTheSameViewAs tryLaterView()
      }
    }
  }

  "decision" should {
    "display the decision page with cached data" in {
      val cacheData = Some("checkMarriageAllowanceClaim")
      val validFormWithData = CheckClaimOrCancelDecisionForm.form.fill(cacheData)
      when(mockUpdateRelationshipService.getCheckClaimOrCancelDecision(any(), any())).thenReturn(Future.successful(cacheData))

      val result = controller.decision(request)
      status(result) shouldBe OK
      result rendersTheSameViewAs decisionView(validFormWithData)

    }

    "display a decision page without cached data" when {
      "there is no data return from the cache" in {

        when(mockUpdateRelationshipService.getCheckClaimOrCancelDecision(any(), any())).thenReturn(Future.successful(None))
        val validForm = CheckClaimOrCancelDecisionForm.form
        val result = controller.decision(request)
        status(result) shouldBe OK

        result rendersTheSameViewAs decisionView(validForm)
      }

      "a non fatal error has occurred when trying to get cached data" in {

        when(mockUpdateRelationshipService.getCheckClaimOrCancelDecision(any(), any()))
          .thenReturn(failedFuture)
        val result = controller.decision(request)
        val validForm = CheckClaimOrCancelDecisionForm.form
        status(result) shouldBe OK

        result rendersTheSameViewAs decisionView(validForm)
      }
    }
  }

  "submitDecision" should {
    "redirect to the claims page" when {
      "a user selects the checkMarriageAllowanceClaim option" in {

        val userAnswer = CheckClaimOrCancelDecisionForm.CheckMarriageAllowanceClaim
        val request = FakeRequest().withFormUrlEncodedBody(CheckClaimOrCancelDecisionForm.DecisionChoice -> userAnswer)

        when(mockUpdateRelationshipService.saveCheckClaimOrCancelDecision(ArgumentMatchers.eq(userAnswer))(any(), any()))
          .thenReturn(Future.successful(userAnswer))

        val result = controller.submitDecision(request)
        status(result) shouldBe SEE_OTHER
        redirectLocation(result) shouldBe Some(controllers.routes.UpdateRelationshipController.claims.url)
      }

    }
  }

  "submitDecision" should {
    "redirect to the make change page" when {
      "a user selects the stopMarriageAllowance option" in {

        val userAnswer = CheckClaimOrCancelDecisionForm.StopMarriageAllowance

        val request = FakeRequest().withFormUrlEncodedBody(
          CheckClaimOrCancelDecisionForm.DecisionChoice -> userAnswer
        )

        when(mockUpdateRelationshipService.saveCheckClaimOrCancelDecision(ArgumentMatchers.eq(userAnswer))(any(), any()))
          .thenReturn(Future.successful(CheckClaimOrCancelDecisionForm.StopMarriageAllowance))

        val result = controller.submitDecision(request)
        status(result) shouldBe SEE_OTHER
        redirectLocation(result) shouldBe Some(controllers.routes.UpdateRelationshipController.makeChange.url)
      }
    }

    "return a bad request" when {
      "the form submission has a blank value" in {
        val request = FakeRequest().withFormUrlEncodedBody(CheckClaimOrCancelDecisionForm.DecisionChoice -> "")
        val result = controller.submitDecision(request)
        status(result) shouldBe BAD_REQUEST
      }
    }

  }

  "claims" should {
    "display the claims page" in {

      val relationshipRecords = createRelationshipRecords()

      when(mockUpdateRelationshipService.getRelationshipRecords(any(), any())).thenReturn(Future.successful(relationshipRecords))

      val claimsViewModel = claimsViewModelImpl(relationshipRecords.primaryRecord, relationshipRecords.nonPrimaryRecords)
      val result = controller.claims(request)
      status(result) shouldBe OK

      result rendersTheSameViewAs claimsView(claimsViewModel)
    }

    "display an error page" when {
      "there is no cached data found" in {
        when(mockUpdateRelationshipService.getRelationshipRecords(any(), any())).thenReturn(Future.failed(CacheMissingRelationshipRecords()))

        val result = controller.claims(request)
        status(result) shouldBe INTERNAL_SERVER_ERROR
        result rendersTheSameViewAs tryLaterView()
      }
    }

  }

  "makeChange" should {
    "display the make change page" when {
      "there is valid data in the cache" in {
        val userAnswer = "Divorce"
        when(mockUpdateRelationshipService.getMakeChangesDecision(any(),any())).thenReturn(Future.successful(Some(userAnswer)))

        val result = controller.makeChange()(request)
        status(result) shouldBe OK
        result rendersTheSameViewAs reasonForChangeView(MakeChangesDecisionForm.form.fill(Some(userAnswer)))
      }

      "there is no data in the cache" in {
        when(mockUpdateRelationshipService.getMakeChangesDecision(any(),any())).thenReturn(Future.successful(None))

        val result = controller.makeChange()(request)
        status(result) shouldBe OK
        result rendersTheSameViewAs reasonForChangeView(MakeChangesDecisionForm.form)
      }

      "a non fatal error has occurred when trying to get cached data" in {
        when(mockUpdateRelationshipService.getMakeChangesDecision(any(),any())).thenReturn(failedFuture)

        val result = controller.makeChange()(request)
        status(result) shouldBe OK
        result rendersTheSameViewAs reasonForChangeView(MakeChangesDecisionForm.form)
      }
    }
  }

  "submitMakeChange" should {
    "redirect to the divorce enter year page" when {
      "a user selects the Divorce option" in {

        val userAnswer = MakeChangesDecisionForm.Divorce
        val request = buildFakePostRequest(MakeChangesDecisionForm.StopMAChoice -> userAnswer)

        when(mockUpdateRelationshipService.saveMakeChangeDecision(ArgumentMatchers.eq(userAnswer))(any(), any()))
          .thenReturn(Future.successful("Divorce"))

        val result = controller.submitMakeChange()(request)
        status(result) shouldBe SEE_OTHER
        redirectLocation(result) shouldBe Some(controllers.routes.UpdateRelationshipController.divorceEnterYear.url)

      }

      "redirect to the stop allowance page" when {

        val relationshipRecords = createRelationshipRecords("Recipient")

          s"a recipient selects Cancel" in {

            val request = buildFakePostRequest(MakeChangesDecisionForm.StopMAChoice -> "Cancel")

            when(mockUpdateRelationshipService.saveMakeChangeDecision(ArgumentMatchers.eq("Cancel"))(any(), any()))
              .thenReturn(Future.successful("Cancel"))

            when(mockUpdateRelationshipService.getRelationshipRecords(any(), any()))
              .thenReturn(Future.successful(relationshipRecords))

            val result = controller.submitMakeChange()(request)
            status(result) shouldBe SEE_OTHER
            redirectLocation(result) shouldBe Some(controllers.routes.UpdateRelationshipController.stopAllowance.url)

          }

        }
      }


      "redirect to the cancel page" when {
        "a transferor selects Do not want Marriage Allowance anymore" in {

          val userAnswer = "Cancel"
          val relationshipRecords = createRelationshipRecords()
          val request = buildFakePostRequest(MakeChangesDecisionForm.StopMAChoice -> userAnswer)

          when(mockUpdateRelationshipService.saveMakeChangeDecision(ArgumentMatchers.eq(userAnswer))(any(), any()))
            .thenReturn(Future.successful(userAnswer))

          when(mockUpdateRelationshipService.getRelationshipRecords(any(), any()))
            .thenReturn(Future.successful(relationshipRecords))

          val result = controller.submitMakeChange()(request)
          status(result) shouldBe SEE_OTHER
          redirectLocation(result) shouldBe Some(controllers.routes.UpdateRelationshipController.cancel.url)

        }
      }


      "redirect to the bereavement page" when {
        "a user selects the bereavement option" in {

          val userAnswer = "Bereavement"
          val request = buildFakePostRequest(MakeChangesDecisionForm.StopMAChoice -> userAnswer)

          when(mockUpdateRelationshipService.saveMakeChangeDecision(ArgumentMatchers.eq(userAnswer))(any(), any()))
            .thenReturn(Future.successful(userAnswer))

          val result = controller.submitMakeChange()(request)
          status(result) shouldBe SEE_OTHER
          redirectLocation(result) shouldBe Some(controllers.routes.UpdateRelationshipController.bereavement.url)

        }
      }

      "return a bad request" when {
        "the form submission has a blank value" in {
          val request = buildFakePostRequest(MakeChangesDecisionForm.StopMAChoice -> "")
          val result = controller.submitDecision(request)
          status(result) shouldBe BAD_REQUEST
        }
      }
    }

  "stopAllowance" should {
    "display the stop allowance page" in {
      val result = controller.stopAllowance(request)
      status(result) shouldBe OK

      result rendersTheSameViewAs stopAllowanceView()
    }
  }

  "cancel" should {
    "display the cancel page" in {

      val nowDate = LocalDate.now
      val marriageAllowanceEndingDates = MarriageAllowanceEndingDates(nowDate, nowDate)

      when(mockUpdateRelationshipService.getMAEndingDatesForCancelation).thenReturn(Future.successful(marriageAllowanceEndingDates))
      when(mockUpdateRelationshipService.saveMarriageAllowanceEndingDates(ArgumentMatchers.eq(marriageAllowanceEndingDates))(any(), any())).
        thenReturn(Future.successful(marriageAllowanceEndingDates))

      val result = controller.cancel(request)
      status(result) shouldBe OK

      result rendersTheSameViewAs cancelView(marriageAllowanceEndingDates)
    }

    "display an error page" when {
      "there are issues saving data to the cache" in {
        when(mockUpdateRelationshipService.getRelationshipRecords(any(), any())).thenReturn(failedFuture)

        val result = controller.claims(request)
        status(result) shouldBe INTERNAL_SERVER_ERROR

        result rendersTheSameViewAs tryLaterView()
      }
    }
  }

  "bereavement" should {
    "display the bereavement page" when {
      "there is data returned from the cache" in {

        val relationshipRecords = createRelationshipRecords()
        when(mockUpdateRelationshipService.getRelationshipRecords(any(), any())).thenReturn(Future.successful(relationshipRecords))
        val result = controller.bereavement(request)

        status(result) shouldBe OK
        result rendersTheSameViewAs bereavementView(relationshipRecords.primaryRecord.role)

      }

      "display an error page" when {
        "there is no cached data found" in {
          when(mockUpdateRelationshipService.getRelationshipRecords(any(), any())).thenReturn(Future.failed(CacheMissingRelationshipRecords()))

          val result = controller.bereavement(request)
          status(result) shouldBe INTERNAL_SERVER_ERROR

          result rendersTheSameViewAs tryLaterView()
        }
      }
    }
  }


  "divorceEnterYear" should {
    "display the enter a divorce year page" when {
      "there is data in the cache" in {

        val divorceDateInThePast = LocalDate.now().minusDays(1)
        when(mockUpdateRelationshipService.getDivorceDate(any(), any())).thenReturn(Future.successful(Some(divorceDateInThePast)))

        val result = controller.divorceEnterYear(request)
        status(result) shouldBe OK

        result rendersTheSameViewAs divorceSelectYearView(divorceSelectYearForm.form.fill(divorceDateInThePast))
      }

      "there is no data in the cache" in {
        when(mockUpdateRelationshipService.getDivorceDate(any(), any()))
          .thenReturn(Future.successful(None))

        val result = controller.divorceEnterYear(request)
        status(result) shouldBe OK

        result rendersTheSameViewAs divorceSelectYearView(divorceSelectYearForm.form)
      }

    }

    "a non fatal error has occurred when trying to get cached data" in {
      when(mockUpdateRelationshipService.getMakeChangesDecision(any(), any())).thenReturn(Future.failed(new Exception("exception has been thrown")))

      val result = controller.makeChange()(request)
      status(result) shouldBe OK
      result rendersTheSameViewAs reasonForChangeView(MakeChangesDecisionForm.form)
    }
  }

  "submitDivorceEnterYear" should {
    "redirect to the divorce end explanation page" when {
      "the user enters a valid divorce date in the past" in {

        val divorceDateInThePast = LocalDate.now().minusDays(1)
        val request = buildFakePostRequest("dateOfDivorce.year" -> divorceDateInThePast.getYear.toString,
                                           "dateOfDivorce.month" -> divorceDateInThePast.getMonthValue.toString,
                                           "dateOfDivorce.day" -> divorceDateInThePast.getDayOfMonth.toString)

        when(mockUpdateRelationshipService.saveDivorceDate(ArgumentMatchers.eq(divorceDateInThePast))(any(), any()))
          .thenReturn(Future.successful(divorceDateInThePast))

        when(mockTimeService.getCurrentDate)
          .thenReturn(LocalDate.now())

        val result = controller.submitDivorceEnterYear()(request)
        status(result) shouldBe SEE_OTHER
        redirectLocation(result) shouldBe Some(controllers.routes.UpdateRelationshipController.divorceEndExplanation.url)

      }

    }

    "return a bad request" when {
      "an invalid date is submitted" in {

        val invalidRequest = FakeRequest().withFormUrlEncodedBody(
          "dateOfDivorce.year" -> "year",
          "dateOfDivorce.month" -> "month",
          "dateOfDivorce.day" -> "day"
        )

        val result = controller.submitDivorceEnterYear(invalidRequest)
        status(result) shouldBe BAD_REQUEST

      }
    }

    "display an error page" when {
      "there is an issue saving to the cache" in {
        when(mockUpdateRelationshipService.saveDivorceDate(any())(any(), any())).thenReturn(failedFuture)

        val divorceDateInThePast = LocalDate.now().minusDays(1)

        val request = FakeRequest().withFormUrlEncodedBody("dateOfDivorce.year" -> divorceDateInThePast.getYear.toString,
          "dateOfDivorce.month" -> divorceDateInThePast.getMonthValue.toString,
          "dateOfDivorce.day" -> divorceDateInThePast.getDayOfMonth.toString)

        when(mockTimeService.getCurrentDate)
          .thenReturn(LocalDate.now())

        val result = controller.submitDivorceEnterYear(request)
        status(result) shouldBe INTERNAL_SERVER_ERROR
        result rendersTheSameViewAs tryLaterView()
      }
    }
  }

  "divorceEndExplanation" should {
    "display the divorceEndExplanation page" in {

      val role = Transferor
      val now = LocalDate.now()
      val divorceDate = now.minusDays(1)
      val maEndingDate = now.plusDays(1)
      val paEffectiveDate = now.plusDays(2)

      val maEndingDates = MarriageAllowanceEndingDates(maEndingDate, paEffectiveDate)

      when(mockUpdateRelationshipService.getDataForDivorceExplanation(any(), any()))
        .thenReturn(Future.successful((role, divorceDate)))

      when(mockUpdateRelationshipService.getMAEndingDatesForDivorce(role, divorceDate))
        .thenReturn(Future.successful(maEndingDates))

      when(mockUpdateRelationshipService.saveMarriageAllowanceEndingDates(ArgumentMatchers.eq(maEndingDates))(any(), any()))
        .thenReturn(Future.successful(maEndingDates))

      val viewModel = divorceEndExplanationViewModelImpl(role, divorceDate, maEndingDates)

      val result = controller.divorceEndExplanation()(request)
      status(result) shouldBe OK

      result rendersTheSameViewAs divorceEndExplanationView(viewModel)

    }

    "display an error page" when {

      "an error occurs retrieving divorce data" in {

        when(mockUpdateRelationshipService.getDataForDivorceExplanation(any(), any()))
          .thenReturn(Future.failed(CacheMissingRelationshipRecords()))

        val result = controller.divorceEndExplanation()(request)
        status(result) shouldBe INTERNAL_SERVER_ERROR

        result rendersTheSameViewAs tryLaterView()
      }

      "an error has occurred whilst saving cache data" in {

        val role = Transferor
        val divorceDate = LocalDate.now().minusDays(1)
        val maEndingDate = LocalDate.now().plusDays(1)
        val paEffectiveDate = LocalDate.now().plusDays(2)

        val maEndingDates = MarriageAllowanceEndingDates(maEndingDate, paEffectiveDate)

        when(mockUpdateRelationshipService.getDataForDivorceExplanation(any(), any()))
          .thenReturn(Future.successful((role, divorceDate)))

        when(mockUpdateRelationshipService.getMAEndingDatesForDivorce(role, divorceDate))
          .thenReturn(Future.successful(maEndingDates))

        when(mockUpdateRelationshipService.saveMarriageAllowanceEndingDates(ArgumentMatchers.eq(maEndingDates))(any(), any()))
          .thenReturn(failedFuture)

        val result = controller.divorceEndExplanation()(request)
        status(result) shouldBe INTERNAL_SERVER_ERROR
        result rendersTheSameViewAs tryLaterView()
      }
    }

  }

  "confirmEmail" should {
    "display the confirm email page" when {
      "an email is recovered from the cache" in {
        val email = EmailAddress("test@test.com")

        when(mockUpdateRelationshipService.getEmailAddress(any(), any()))
          .thenReturn(Future.successful(Some(email)))

        val result = controller.confirmEmail(request)
        status(result) shouldBe OK

        val populatedForm = emailForm.fill(EmailAddress(email))

        result rendersTheSameViewAs emailView(populatedForm)

      }

      "no email is recovered from the cache" in {
        when(mockUpdateRelationshipService.getEmailAddress(any(), any())).thenReturn(Future.successful(None))

        val result = controller.confirmEmail(request)
        status(result) shouldBe OK

        result rendersTheSameViewAs emailView(emailForm)
      }

      "fail to get data from cache" in {
        when(mockUpdateRelationshipService.getEmailAddress(any(), any())).thenReturn(failedFuture)

        val result = controller.confirmEmail(request)
        status(result) shouldBe OK

        result rendersTheSameViewAs emailView(emailForm)

      }
    }
  }

  "confirmYourEmailActionUpdate" should {
    "redirect to the confirmUpdate page" in {

      val emailAddress = EmailAddress("example@example.com")
      when(mockUpdateRelationshipService.saveEmailAddress(ArgumentMatchers.eq(emailAddress))(any(), any())).
        thenReturn(Future.successful(emailAddress))

      val request = buildFakePostRequest("transferor-email" -> emailAddress)
      val result = controller.confirmYourEmailActionUpdate()(request)
      status(result) shouldBe SEE_OTHER
      redirectLocation(result) shouldBe Some(controllers.routes.UpdateRelationshipController.confirmUpdate.url)

    }

    "return a bad request" when {
      "a form error has occurred" in {

        val request = buildFakePostRequest("transferor-email" -> "")
        val result = controller.confirmYourEmailActionUpdate()(request)
        status(result) shouldBe BAD_REQUEST
      }
    }

    "display an error page" when {
      "an error has occurred whilst accessing the cache" in {
        when(mockUpdateRelationshipService.getRelationshipRecords(any(), any())).thenReturn(failedFuture)

        val result = controller.claims(request)
        status(result) shouldBe INTERNAL_SERVER_ERROR

        result rendersTheSameViewAs tryLaterView()
      }
    }
  }


  "confirmUpdate" should {
    "display the confirmUpdate page" in {

      val loggedInUser = LoggedInUserInfo(1, "20200304", None, Some(CitizenName(Some("first"), Some("surname"))))
      val divorceDate = LocalDate.now().minusDays(1)
      val emailAddress = "email@email.com"
      val maEndingDate = LocalDate.now().plusDays(1)
      val paEffectiveDate = LocalDate.now().plusDays(2)

      val maEndingDates = MarriageAllowanceEndingDates(maEndingDate, paEffectiveDate)

      val confirmUpdateAnswers = ConfirmationUpdateAnswers(loggedInUser, Some(divorceDate), emailAddress, maEndingDates)

      when(mockUpdateRelationshipService.getConfirmationUpdateAnswers(any(), any()))
          .thenReturn(Future.successful(confirmUpdateAnswers))

      val result = controller.confirmUpdate()(request)
      status(result) shouldBe OK

      result rendersTheSameViewAs confirmUpdateView(confirmUpdateViewModelImpl(confirmUpdateAnswers))

    }

    "return an InternalServerError" when {

      "there is an issue accessing the cache" in {

        when(mockUpdateRelationshipService.getConfirmationUpdateAnswers(any(), any()))
          .thenReturn(failedFuture)

        val result = controller.confirmUpdate()(request)
        status(result) shouldBe INTERNAL_SERVER_ERROR
      }

    }

  }


  "submitConfirmUpdate" should {
    "redirect to the finish update page" in {
      when(mockUpdateRelationshipService.updateRelationship(any())(any(), any(), any()))
        .thenReturn(Future.successful(mock[UpdateRelationshipRequestHolder]))

      val result = controller.submitConfirmUpdate(request)

      status(result) shouldBe SEE_OTHER
      redirectLocation(result) shouldBe Some(controllers.routes.UpdateRelationshipController.finishUpdate.url)

    }

    "display an error page" when {
      "an error has occurred whilst accessing the cache" in {
        when(mockUpdateRelationshipService.updateRelationship(any())(any(), any(), any()))
          .thenReturn(failedFuture)

        val result = controller.submitConfirmUpdate(request)
        status(result) shouldBe INTERNAL_SERVER_ERROR

        result rendersTheSameViewAs tryLaterView()
      }
    }
  }

  "finishUpdate" should {
    "return a success" in {

      val email = "email@email.com"

      when(mockUpdateRelationshipService.getEmailAddressForConfirmation(any(), any()))
        .thenReturn(Future.successful(EmailAddress(email)))

      when(mockUpdateRelationshipService.removeCache(any(), any()))
        .thenReturn(Future.successful(mock[HttpResponse]))

      val result = controller.finishUpdate()(request)
      status(result) shouldBe OK

      result rendersTheSameViewAs finishedView(email)

    }

    "display an error page" when {
      "an error has occurred whilst accessing the cache" in {
        when(mockUpdateRelationshipService.updateRelationship(any())(any(), any(), any()))
          .thenReturn(Future.failed(CacheMissingEmail()))

        val result = controller.submitConfirmUpdate(request)
        status(result) shouldBe INTERNAL_SERVER_ERROR

        result rendersTheSameViewAs tryLaterView()
      }
    }
  }

  "handleError" should {
    val authRequest: AuthenticatedUserRequest[_] = AuthenticatedUserRequest(
      request,
      Some(ConfidenceLevel.L200),
      isSA = false,
      Some("GovernmentGateway"),
      Nino(TestData.Ninos.nino1)
    )

    "return internal server error" when {
      val errors = List(
        (new CacheMissingUpdateRecord, "technical.issue.heading"),
        (new CacheUpdateRequestNotSent, "technical.issue.heading"),
        (new CannotUpdateRelationship, "technical.issue.heading"),
        (new CitizenNotFound, "technical.cannot-find-details.para1"),
        (new BadFetchRequest, "technical.issue.heading"),
        (new Exception, "technical.issue.heading")
      )

      for ((error, message) <- errors) {
        s"a $error has been thrown" in {
<<<<<<< HEAD
          val result = Future.successful(controller.handleError(authRequest)(error))
=======
          val result = Future.successful(controller.handleError(auhtRequest)(error))
>>>>>>> ef5f352d
          status(result) shouldBe INTERNAL_SERVER_ERROR
          val doc = Jsoup.parse(contentAsString(result))
          doc.getElementById("error").text() shouldBe messages(message)
        }
      }
    }

    "return OK" when {
      val errors = List(
        (new TransferorNotFound, "transferor.not.found"),
        (new RecipientNotFound, "recipient.not.found.para1")
      )

      for ((error, message) <- errors) {
        s"a $error has been thrown" in {
<<<<<<< HEAD
          val result = Future.successful(controller.handleError(authRequest)(error))
=======
          val result = Future.successful(controller.handleError(auhtRequest)(error))
>>>>>>> ef5f352d
          status(result) shouldBe OK
          val doc = Jsoup.parse(contentAsString(result))
          doc.getElementById("error").text() shouldBe messages(message)
        }
      }
    }

    "redirect" when {
      "a errors.CacheRelationshipAlreadyUpdated exception has been thrown" in {
<<<<<<< HEAD
        val result = Future.successful(controller.handleError(authRequest)(new CacheRelationshipAlreadyUpdated))
=======
        val result = Future.successful(controller.handleError(auhtRequest)(new CacheRelationshipAlreadyUpdated))
>>>>>>> ef5f352d
        status(result) shouldBe SEE_OTHER
        redirectLocation(result) shouldBe Some(controllers.routes.UpdateRelationshipController.finishUpdate.url)
      }
    }
  }
}<|MERGE_RESOLUTION|>--- conflicted
+++ resolved
@@ -815,11 +815,7 @@
 
       for ((error, message) <- errors) {
         s"a $error has been thrown" in {
-<<<<<<< HEAD
-          val result = Future.successful(controller.handleError(authRequest)(error))
-=======
           val result = Future.successful(controller.handleError(auhtRequest)(error))
->>>>>>> ef5f352d
           status(result) shouldBe INTERNAL_SERVER_ERROR
           val doc = Jsoup.parse(contentAsString(result))
           doc.getElementById("error").text() shouldBe messages(message)
@@ -835,11 +831,7 @@
 
       for ((error, message) <- errors) {
         s"a $error has been thrown" in {
-<<<<<<< HEAD
           val result = Future.successful(controller.handleError(authRequest)(error))
-=======
-          val result = Future.successful(controller.handleError(auhtRequest)(error))
->>>>>>> ef5f352d
           status(result) shouldBe OK
           val doc = Jsoup.parse(contentAsString(result))
           doc.getElementById("error").text() shouldBe messages(message)
@@ -849,11 +841,7 @@
 
     "redirect" when {
       "a errors.CacheRelationshipAlreadyUpdated exception has been thrown" in {
-<<<<<<< HEAD
-        val result = Future.successful(controller.handleError(authRequest)(new CacheRelationshipAlreadyUpdated))
-=======
         val result = Future.successful(controller.handleError(auhtRequest)(new CacheRelationshipAlreadyUpdated))
->>>>>>> ef5f352d
         status(result) shouldBe SEE_OTHER
         redirectLocation(result) shouldBe Some(controllers.routes.UpdateRelationshipController.finishUpdate.url)
       }
