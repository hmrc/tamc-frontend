/*
 * Copyright 2016 HM Revenue & Customs
 *
 * Licensed under the Apache License, Version 2.0 (the "License");
 * you may not use this file except in compliance with the License.
 * You may obtain a copy of the License at
 *
 *     http://www.apache.org/licenses/LICENSE-2.0
 *
 * Unless required by applicable law or agreed to in writing, software
 * distributed under the License is distributed on an "AS IS" BASIS,
 * WITHOUT WARRANTIES OR CONDITIONS OF ANY KIND, either express or implied.
 * See the License for the specific language governing permissions and
 * limitations under the License.
 */

package controllers

import config.ApplicationConfig
import models._
import org.jsoup.Jsoup
import play.api.test.Helpers.{ BAD_REQUEST, OK, contentAsString, defaultAwaitTimeout, SEE_OTHER }
import play.api.test.WithApplication
import test_utils.{ TestConstants, TestUtility }
import uk.gov.hmrc.domain.Nino
import uk.gov.hmrc.emailaddress.EmailAddress
import uk.gov.hmrc.play.test.UnitSpec
import play.api.mvc.Cookie
import play.api.test.FakeRequest
import org.joda.time.{ LocalDate, DateTimeZone, DateTime }
import test_utils.TestData.Cids
import test_utils.TestData.Ninos

class ContentTest extends UnitSpec with TestUtility {

  "Calling Transfer page" should {
    "display transferor name" in new WithApplication(fakeApplication) {
      val trrec = UserRecord(cid = Cids.cid1, timestamp = "2015", name = TestConstants.GENERIC_CITIZEN_NAME)
      val trRecipientData = Some(CacheData(transferor = Some(trrec), recipient = None, notification = None))
      val testComponent = makeTestComponent("user_happy_path", transferorRecipientData = trRecipientData)
      val controllerToTest = testComponent.controller
      val request = testComponent.request.withFormUrlEncodedBody(data = ("gender" -> "M"), ("nino" -> Ninos.nino1), ("transferor-email" -> "example@example.com"))
      val result = controllerToTest.transfer(request)

      status(result) shouldBe OK
      val document = Jsoup.parse(contentAsString(result))
      val transferor = document.getElementById("transferor-name")
      transferor.text() shouldBe "(Foo Bar)"
    }
  }

  "Calling Transfer Submit page" should {

    "display transferor name on error page" in new WithApplication(fakeApplication) {
      val trrec = UserRecord(cid = Cids.cid1, timestamp = "2015", name = TestConstants.GENERIC_CITIZEN_NAME)
      val trRecipientData = Some(CacheData(transferor = Some(trrec), recipient = None, notification = None))
      val testComponent = makeTestComponent("user_happy_path", transferorRecipientData = trRecipientData)
      val controllerToTest = testComponent.controller
      val request = testComponent.request.withFormUrlEncodedBody(data = ("gender" -> "M"), ("nino" -> Ninos.nino1), ("transferor-email" -> "example@example.com"))
      val result = controllerToTest.transferAction(request)

      status(result) shouldBe BAD_REQUEST
      val document = Jsoup.parse(contentAsString(result))
      val transferor = document.getElementById("transferor-name")
      transferor.text() shouldBe "(Foo Bar)"
    }

    "display form error message (first name and last name missing from request)" in new WithApplication(fakeApplication) {
      val trrec = UserRecord(cid = Cids.cid1, timestamp = "2015", name = TestConstants.GENERIC_CITIZEN_NAME)
      val trRecipientData = Some(CacheData(transferor = Some(trrec), recipient = None, notification = None))
      val testComponent = makeTestComponent("user_happy_path", transferorRecipientData = trRecipientData)
      val controllerToTest = testComponent.controller
      val request = testComponent.request.withFormUrlEncodedBody(data = ("gender" -> "M"), ("nino" -> Ninos.nino1), ("transferor-email" -> "example@example.com"))
      val result = controllerToTest.transferAction(request)

      status(result) shouldBe BAD_REQUEST
      val document = Jsoup.parse(contentAsString(result))
      val form = document.getElementById("register-form")
      form shouldNot be(null)
      document.getElementById("form-error-heading").text() shouldBe "There is a problem"
      document.getElementById("form-error-message").text() shouldBe "Check your information is correct, in the right place and in the right format."
      document.getElementById("name-error").text() shouldBe "Confirm your spouse or civil partner's first name"
      document.getElementsByAttributeValue("data-journey", "marriage-allowance:stage:transfer-erroneous(last-name,name)").size() shouldBe 1
    }

    "display form error message (request body missing form data)" in new WithApplication(fakeApplication) {
      val trrec = UserRecord(cid = Cids.cid1, timestamp = "2015", name = TestConstants.GENERIC_CITIZEN_NAME)
      val trRecipientData = Some(CacheData(transferor = Some(trrec), recipient = None, notification = None))
      val testComponent = makeTestComponent("user_happy_path", transferorRecipientData = trRecipientData)
      val controllerToTest = testComponent.controller
      val request = testComponent.request
      val result = controllerToTest.transferAction(request)

      status(result) shouldBe BAD_REQUEST
      val document = Jsoup.parse(contentAsString(result))
      val form = document.getElementById("register-form")
      form shouldNot be(null)
      document.getElementById("form-error-heading").text() shouldBe "There is a problem"
      document.getElementById("form-error-message").text() shouldBe "Check your information is correct, in the right place and in the right format."
      document.getElementById("nino-error").text() shouldBe "Confirm your spouse or civil partner's National Insurance number"

      document.getElementsByAttributeValue("data-journey", "marriage-allowance:stage:transfer-erroneous(gender,last-name,name,nino)").size() shouldBe 1
    }
  }

  "Calling Transfer Submit page with error in name field" should {
    "display form error message (first name missing from request)" in new WithApplication(fakeApplication) {
      val trrec = UserRecord(cid = Cids.cid1, timestamp = "2015", name = TestConstants.GENERIC_CITIZEN_NAME)
      val trRecipientData = Some(CacheData(transferor = Some(trrec), recipient = None, notification = None))
      val testComponent = makeTestComponent("user_happy_path", transferorRecipientData = trRecipientData)
      val controllerToTest = testComponent.controller
      val request = testComponent.request.withFormUrlEncodedBody(data = ("last-name" -> "bar"), ("gender" -> "M"), ("nino" -> Ninos.nino1))
      val result = controllerToTest.transferAction(request)

      status(result) shouldBe BAD_REQUEST
      val document = Jsoup.parse(contentAsString(result))
      val form = document.getElementById("register-form")
      form shouldNot be(null)
      val labelName = form.select("label[for=name]").first()
      labelName.getElementsByClass("error-message").first() shouldNot be(null)
      labelName.getElementsByClass("error-message").first().text() shouldBe "Tell us your spouse or civil partner's first name."
      document.getElementById("form-error-heading").text() shouldBe "There is a problem"
      document.getElementById("form-error-message").text() shouldBe "Check your information is correct, in the right place and in the right format."
      document.getElementById("name-error").text() shouldBe "Confirm your spouse or civil partner's first name"
      document.getElementsByAttributeValue("data-journey", "marriage-allowance:stage:transfer-erroneous(name)").size() shouldBe 1
    }

    "display form error message (first name is empty)" in new WithApplication(fakeApplication) {
      val trrec = UserRecord(cid = Cids.cid1, timestamp = "2015", name = TestConstants.GENERIC_CITIZEN_NAME)
      val trRecipientData = Some(CacheData(transferor = Some(trrec), recipient = None, notification = None))
      val testComponent = makeTestComponent("user_happy_path", transferorRecipientData = trRecipientData)
      val controllerToTest = testComponent.controller
      val request = testComponent.request.withFormUrlEncodedBody(data = ("name" -> ""), ("last-name" -> "bar"), ("gender" -> "M"), ("nino" -> Ninos.nino1))
      val result = controllerToTest.transferAction(request)

      status(result) shouldBe BAD_REQUEST
      val document = Jsoup.parse(contentAsString(result))
      val form = document.getElementById("register-form")
      form shouldNot be(null)
      val labelName = form.select("label[for=name]").first()
      labelName.getElementsByClass("error-message").first() shouldNot be(null)
      labelName.getElementsByClass("error-message").first().text() shouldBe "Tell us your spouse or civil partner's first name."
      document.getElementById("name-error").text() shouldBe "Confirm your spouse or civil partner's first name"
    }

    "display form error message (first name is blank)" in new WithApplication(fakeApplication) {
      val trrec = UserRecord(cid = Cids.cid1, timestamp = "2015", name = TestConstants.GENERIC_CITIZEN_NAME)
      val trRecipientData = Some(CacheData(transferor = Some(trrec), recipient = None, notification = None))
      val testComponent = makeTestComponent("user_happy_path", transferorRecipientData = trRecipientData)
      val controllerToTest = testComponent.controller
      val request = testComponent.request.withFormUrlEncodedBody(data = ("name" -> " "), ("last-name" -> "bar"), ("gender" -> "M"), ("nino" -> Ninos.nino1))
      val result = controllerToTest.transferAction(request)

      status(result) shouldBe BAD_REQUEST
      val document = Jsoup.parse(contentAsString(result))
      val form = document.getElementById("register-form")
      form shouldNot be(null)
      val labelName = form.select("label[for=name]").first()
      labelName.getElementsByClass("error-message").first() shouldNot be(null)
      labelName.getElementsByClass("error-message").first().text() shouldBe "Tell us your spouse or civil partner's first name."
      document.getElementById("name-error").text() shouldBe "Confirm your spouse or civil partner's first name"
    }

    "display form error message (first name contains more than 35 characters)" in new WithApplication(fakeApplication) {
      val trrec = UserRecord(cid = Cids.cid1, timestamp = "2015", name = TestConstants.GENERIC_CITIZEN_NAME)
      val trRecipientData = Some(CacheData(transferor = Some(trrec), recipient = None, notification = None))
      val testComponent = makeTestComponent("user_happy_path", transferorRecipientData = trRecipientData)
      val controllerToTest = testComponent.controller
      val request = testComponent.request.withFormUrlEncodedBody(data = ("name" -> "aaaaaaaaaaaaaaaaaaaaaaaaaaaaaaaaaaaa"), ("last-name" -> "bar"), ("gender" -> "M"), ("nino" -> Ninos.nino1))
      val result = controllerToTest.transferAction(request)

      status(result) shouldBe BAD_REQUEST
      val document = Jsoup.parse(contentAsString(result))
      val form = document.getElementById("register-form")
      form shouldNot be(null)
      val labelName = form.select("label[for=name]").first()
      labelName.getElementsByClass("error-message").first() shouldNot be(null)
      labelName.getElementsByClass("error-message").first().text() shouldBe "Use up to or no more than 35 letters."
      document.getElementById("name-error").text() shouldBe "Confirm your spouse or civil partner's first name"
    }

    "display form error message (first name contains numbers)" in new WithApplication(fakeApplication) {
      val trrec = UserRecord(cid = Cids.cid1, timestamp = "2015", name = TestConstants.GENERIC_CITIZEN_NAME)
      val trRecipientData = Some(CacheData(transferor = Some(trrec), recipient = None, notification = None))
      val testComponent = makeTestComponent("user_happy_path", transferorRecipientData = trRecipientData)
      val controllerToTest = testComponent.controller
      val request = testComponent.request.withFormUrlEncodedBody(data = ("name" -> "12345"), ("last-name" -> "bar"), ("gender" -> "M"), ("nino" -> Ninos.nino1))
      val result = controllerToTest.transferAction(request)

      status(result) shouldBe BAD_REQUEST
      val document = Jsoup.parse(contentAsString(result))
      val form = document.getElementById("register-form")
      form shouldNot be(null)
      val labelName = form.select("label[for=name]").first()
      labelName.getElementsByClass("error-message").first() shouldNot be(null)
      labelName.getElementsByClass("error-message").first().text() shouldBe "Use letters only."
      document.getElementById("name-error").text() shouldBe "Confirm your spouse or civil partner's first name"
    }

    "display form error message (first name contains letters and numbers)" in new WithApplication(fakeApplication) {
      val trrec = UserRecord(cid = Cids.cid1, timestamp = "2015", name = TestConstants.GENERIC_CITIZEN_NAME)
      val trRecipientData = Some(CacheData(transferor = Some(trrec), recipient = None, notification = None))
      val testComponent = makeTestComponent("user_happy_path", transferorRecipientData = trRecipientData)
      val controllerToTest = testComponent.controller
      val request = testComponent.request.withFormUrlEncodedBody(data = ("name" -> "abc123"), ("last-name" -> "bar"), ("gender" -> "M"), ("nino" -> Ninos.nino1))
      val result = controllerToTest.transferAction(request)

      status(result) shouldBe BAD_REQUEST
      val document = Jsoup.parse(contentAsString(result))
      val form = document.getElementById("register-form")
      form shouldNot be(null)
      val labelName = form.select("label[for=name]").first()
      labelName.getElementsByClass("error-message").first() shouldNot be(null)
      labelName.getElementsByClass("error-message").first().text() shouldBe "Use letters only."
      document.getElementById("name-error").text() shouldBe "Confirm your spouse or civil partner's first name"
    }

    "display form error message when recipient nino equals transferor nino" in new WithApplication(fakeApplication) {
      val trrec = UserRecord(cid = Cids.cid1, timestamp = "2015", name = TestConstants.GENERIC_CITIZEN_NAME)
      val trRecipientData = Some(CacheData(transferor = Some(trrec), recipient = None, notification = None))
      val testComponent = makeTestComponent("user_happy_path", transferorRecipientData = trRecipientData)
      val controllerToTest = testComponent.controller
      val request = testComponent.request.withFormUrlEncodedBody(data = ("name" -> "abc"), ("last-name" -> "bar"), ("gender" -> "M"), ("nino" -> Ninos.ninoHappyPath))
      val result = controllerToTest.transferAction(request)

      status(result) shouldBe BAD_REQUEST
      val document = Jsoup.parse(contentAsString(result))
      val form = document.getElementById("register-form")
      form shouldNot be(null)
      val labelNino = form.select("label[for=nino]").first()
      labelNino.getElementsByClass("error-message").first() shouldNot be(null)
      labelNino.getElementsByClass("error-message").first().text() shouldBe "You can't enter your own details."
      document.getElementById("nino-error").text() shouldBe "Confirm your spouse or civil partner's National Insurance number"
    }

    "display form error message when recipient nino equals transferor nino (including mixed case and spaces)" in new WithApplication(fakeApplication) {
      val trrec = UserRecord(cid = Cids.cid1, timestamp = "2015", name = TestConstants.GENERIC_CITIZEN_NAME)
      val trRecipientData = Some(CacheData(transferor = Some(trrec), recipient = None, notification = None))
      val testComponent = makeTestComponent("user_happy_path", transferorRecipientData = trRecipientData)
      val controllerToTest = testComponent.controller
      val request = testComponent.request.withFormUrlEncodedBody(data = ("name" -> "abc"), ("last-name" -> "bar"), ("gender" -> "M"), ("nino" -> Ninos.ninoHappyPathWithSpaces))
      val result = controllerToTest.transferAction(request)

      status(result) shouldBe BAD_REQUEST
      val document = Jsoup.parse(contentAsString(result))
      val form = document.getElementById("register-form")
      form shouldNot be(null)
      val labelNino = form.select("label[for=nino]").first()
      labelNino.getElementsByClass("error-message").first() shouldNot be(null)
      labelNino.getElementsByClass("error-message").first().text() shouldBe "You can't enter your own details."
      document.getElementById("nino-error").text() shouldBe "Confirm your spouse or civil partner's National Insurance number"
    }
  }

  "Calling Transfer Submit page with error in last-name field" should {
    "display form error message (last name missing from request)" in new WithApplication(fakeApplication) {
      val trrec = UserRecord(cid = Cids.cid1, timestamp = "2015", name = TestConstants.GENERIC_CITIZEN_NAME)
      val trRecipientData = Some(CacheData(transferor = Some(trrec), recipient = None, notification = None))
      val testComponent = makeTestComponent("user_happy_path", transferorRecipientData = trRecipientData)
      val controllerToTest = testComponent.controller
      val request = testComponent.request.withFormUrlEncodedBody(data = ("name" -> "foo"), ("gender" -> "M"), ("nino" -> Ninos.nino1))
      val result = controllerToTest.transferAction(request)

      status(result) shouldBe BAD_REQUEST
      val document = Jsoup.parse(contentAsString(result))
      val form = document.getElementById("register-form")
      form shouldNot be(null)
      val labelName = form.select("label[for=last-name]").first()
      labelName.getElementsByClass("error-message").first() shouldNot be(null)
      labelName.getElementsByClass("error-message").first().text() shouldBe "Tell us your spouse or civil partner's last name."
      document.getElementById("last-name-error").text() shouldBe "Confirm your spouse or civil partner's last name"
      document.getElementsByAttributeValue("data-journey", "marriage-allowance:stage:transfer-erroneous(last-name)").size() shouldBe 1
    }

    "display form error message (last name is empty)" in new WithApplication(fakeApplication) {
      val trrec = UserRecord(cid = Cids.cid1, timestamp = "2015", name = TestConstants.GENERIC_CITIZEN_NAME)
      val trRecipientData = Some(CacheData(transferor = Some(trrec), recipient = None, notification = None))
      val testComponent = makeTestComponent("user_happy_path", transferorRecipientData = trRecipientData)
      val controllerToTest = testComponent.controller
      val request = testComponent.request.withFormUrlEncodedBody(data = ("name" -> "foo"), ("last-name" -> ""), ("gender" -> "M"), ("nino" -> Ninos.nino1))
      val result = controllerToTest.transferAction(request)

      status(result) shouldBe BAD_REQUEST
      val document = Jsoup.parse(contentAsString(result))
      val form = document.getElementById("register-form")
      form shouldNot be(null)
      val labelName = form.select("label[for=last-name]").first()
      labelName.getElementsByClass("error-message").first() shouldNot be(null)
      labelName.getElementsByClass("error-message").first().text() shouldBe "Tell us your spouse or civil partner's last name."
      document.getElementById("last-name-error").text() shouldBe "Confirm your spouse or civil partner's last name"
    }

    "display form error message (last name is blank)" in new WithApplication(fakeApplication) {
      val trrec = UserRecord(cid = Cids.cid1, timestamp = "2015", name = TestConstants.GENERIC_CITIZEN_NAME)
      val trRecipientData = Some(CacheData(transferor = Some(trrec), recipient = None, notification = None))
      val testComponent = makeTestComponent("user_happy_path", transferorRecipientData = trRecipientData)
      val controllerToTest = testComponent.controller
      val request = testComponent.request.withFormUrlEncodedBody(data = ("name" -> "foo"), ("last-name" -> " "), ("gender" -> "M"), ("nino" -> Ninos.nino1))
      val result = controllerToTest.transferAction(request)

      status(result) shouldBe BAD_REQUEST
      val document = Jsoup.parse(contentAsString(result))
      val form = document.getElementById("register-form")
      form shouldNot be(null)
      val labelName = form.select("label[for=last-name]").first()
      labelName.getElementsByClass("error-message").first() shouldNot be(null)
      labelName.getElementsByClass("error-message").first().text() shouldBe "Tell us your spouse or civil partner's last name."
      document.getElementById("last-name-error").text() shouldBe "Confirm your spouse or civil partner's last name"
    }

    "display form error message (last name contains more than 35 characters)" in new WithApplication(fakeApplication) {
      val trrec = UserRecord(cid = Cids.cid1, timestamp = "2015", name = TestConstants.GENERIC_CITIZEN_NAME)
      val trRecipientData = Some(CacheData(transferor = Some(trrec), recipient = None, notification = None))
      val testComponent = makeTestComponent("user_happy_path", transferorRecipientData = trRecipientData)
      val controllerToTest = testComponent.controller
      val request = testComponent.request.withFormUrlEncodedBody(data = ("name" -> "foo"), ("last-name" -> "aaaaaaaaaaaaaaaaaaaaaaaaaaaaaaaaaaaa"), ("gender" -> "M"), ("nino" -> Ninos.nino1))
      val result = controllerToTest.transferAction(request)

      status(result) shouldBe BAD_REQUEST
      val document = Jsoup.parse(contentAsString(result))
      val form = document.getElementById("register-form")
      form shouldNot be(null)
      val labelName = form.select("label[for=last-name]").first()
      labelName.getElementsByClass("error-message").first() shouldNot be(null)
      labelName.getElementsByClass("error-message").first().text() shouldBe "Use up to or no more than 35 letters."
      document.getElementById("last-name-error").text() shouldBe "Confirm your spouse or civil partner's last name"
    }

    "display form error message (last name contains numbers)" in new WithApplication(fakeApplication) {
      val trrec = UserRecord(cid = Cids.cid1, timestamp = "2015", name = TestConstants.GENERIC_CITIZEN_NAME)
      val trRecipientData = Some(CacheData(transferor = Some(trrec), recipient = None, notification = None))
      val testComponent = makeTestComponent("user_happy_path", transferorRecipientData = trRecipientData)
      val controllerToTest = testComponent.controller
      val request = testComponent.request.withFormUrlEncodedBody(data = ("name" -> "foo"), ("last-name" -> "12345"), ("gender" -> "M"), ("nino" -> Ninos.nino1))
      val result = controllerToTest.transferAction(request)

      status(result) shouldBe BAD_REQUEST
      val document = Jsoup.parse(contentAsString(result))
      val form = document.getElementById("register-form")
      form shouldNot be(null)
      val labelName = form.select("label[for=last-name]").first()
      labelName.getElementsByClass("error-message").first() shouldNot be(null)
      labelName.getElementsByClass("error-message").first().text() shouldBe "Use letters only."
      document.getElementById("last-name-error").text() shouldBe "Confirm your spouse or civil partner's last name"
    }

    "display form error message (last name contains letters and numbers)" in new WithApplication(fakeApplication) {
      val trrec = UserRecord(cid = Cids.cid1, timestamp = "2015", name = TestConstants.GENERIC_CITIZEN_NAME)
      val trRecipientData = Some(CacheData(transferor = Some(trrec), recipient = None, notification = None))
      val testComponent = makeTestComponent("user_happy_path", transferorRecipientData = trRecipientData)
      val controllerToTest = testComponent.controller
      val request = testComponent.request.withFormUrlEncodedBody(data = ("name" -> "foo"), ("last-name" -> "abc123"), ("gender" -> "M"), ("nino" -> Ninos.nino1))
      val result = controllerToTest.transferAction(request)

      status(result) shouldBe BAD_REQUEST
      val document = Jsoup.parse(contentAsString(result))
      val form = document.getElementById("register-form")
      form shouldNot be(null)
      val labelName = form.select("label[for=last-name]").first()
      labelName.getElementsByClass("error-message").first() shouldNot be(null)
      labelName.getElementsByClass("error-message").first().text() shouldBe "Use letters only."
      document.getElementById("last-name-error").text() shouldBe "Confirm your spouse or civil partner's last name"
    }
  }

  "Calling Transfer Submit page with error in gender field" should {
    "display form error message (gender missing from request)" in new WithApplication(fakeApplication) {
      val trrec = UserRecord(cid = Cids.cid1, timestamp = "2015", name = TestConstants.GENERIC_CITIZEN_NAME)
      val trRecipientData = Some(CacheData(transferor = Some(trrec), recipient = None, notification = None))
      val testComponent = makeTestComponent("user_happy_path", transferorRecipientData = trRecipientData)
      val controllerToTest = testComponent.controller
      val request = testComponent.request.withFormUrlEncodedBody(data = ("name" -> "foo"), ("last-name" -> "bar"), ("nino" -> Ninos.nino1), ("nino" -> Ninos.nino1))
      val result = controllerToTest.transferAction(request)

      status(result) shouldBe BAD_REQUEST
      val document = Jsoup.parse(contentAsString(result))
      val form = document.getElementById("register-form")
      form shouldNot be(null)
      val labelName = form.select("fieldset[id=gender]").first()
      labelName.getElementsByClass("error-notification").first() shouldNot be(null)
      labelName.getElementsByClass("error-notification").first().text() shouldBe "Tell us your spouse or civil partner's gender."
      document.getElementById("gender-error").text() shouldBe "Confirm your spouse or civil partner's gender"
      document.getElementsByAttributeValue("data-journey", "marriage-allowance:stage:transfer-erroneous(gender)").size() shouldBe 1
    }

    "display form error message (gender code is invalid)" in new WithApplication(fakeApplication) {
      val trrec = UserRecord(cid = Cids.cid1, timestamp = "2015", name = TestConstants.GENERIC_CITIZEN_NAME)
      val trRecipientData = Some(CacheData(transferor = Some(trrec), recipient = None, notification = None))
      val testComponent = makeTestComponent("user_happy_path", transferorRecipientData = trRecipientData)
      val controllerToTest = testComponent.controller
      val request = testComponent.request.withFormUrlEncodedBody(data = ("name" -> "foo"), ("last-name" -> "bar"), ("gender" -> "X"), ("nino" -> Ninos.nino1))
      val result = controllerToTest.transferAction(request)

      status(result) shouldBe BAD_REQUEST
      val document = Jsoup.parse(contentAsString(result))
      val form = document.getElementById("register-form")
      form shouldNot be(null)
      val labelName = form.select("fieldset[id=gender]").first()
      labelName.getElementsByClass("error-notification").first() shouldNot be(null)
      labelName.getElementsByClass("error-notification").first().text() shouldBe "Tell us your spouse or civil partner's gender."
      document.getElementById("gender-error").text() shouldBe "Confirm your spouse or civil partner's gender"
    }
  }

  "Calling Transfer Submit page with error in NINO field" should {
    "display form error message (NINO missing from request)" in new WithApplication(fakeApplication) {
      val trrec = UserRecord(cid = Cids.cid1, timestamp = "2015", name = TestConstants.GENERIC_CITIZEN_NAME)
      val trRecipientData = Some(CacheData(transferor = Some(trrec), recipient = None, notification = None))
      val testComponent = makeTestComponent("user_happy_path", transferorRecipientData = trRecipientData)
      val controllerToTest = testComponent.controller
      val request = testComponent.request.withFormUrlEncodedBody(data = ("name" -> "foo"), ("last-name" -> "bar"), ("gender" -> "M"))
      val result = controllerToTest.transferAction(request)

      status(result) shouldBe BAD_REQUEST
      val document = Jsoup.parse(contentAsString(result))
      val form = document.getElementById("register-form")
      form shouldNot be(null)
      val labelName = form.select("label[for=nino]").first()
      labelName.getElementsByClass("error-message").first() shouldNot be(null)
      labelName.getElementsByClass("error-message").first().text() shouldBe "Tell us your spouse or civil partner's National Insurance number."
      document.getElementById("nino-error").text() shouldBe "Confirm your spouse or civil partner's National Insurance number"
      document.getElementsByAttributeValue("data-journey", "marriage-allowance:stage:transfer-erroneous(nino)").size() shouldBe 1
    }

    "display form error message (NINO is empty)" in new WithApplication(fakeApplication) {
      val trrec = UserRecord(cid = Cids.cid1, timestamp = "2015", name = TestConstants.GENERIC_CITIZEN_NAME)
      val trRecipientData = Some(CacheData(transferor = Some(trrec), recipient = None, notification = None))
      val testComponent = makeTestComponent("user_happy_path", transferorRecipientData = trRecipientData)
      val controllerToTest = testComponent.controller
      val request = testComponent.request.withFormUrlEncodedBody(data = ("name" -> "foo"), ("last-name" -> "bar"), ("gender" -> "M"), ("nino" -> ""))
      val result = controllerToTest.transferAction(request)

      status(result) shouldBe BAD_REQUEST
      val document = Jsoup.parse(contentAsString(result))
      val form = document.getElementById("register-form")
      form shouldNot be(null)
      val labelName = form.select("label[for=nino]").first()
      labelName.getElementsByClass("error-message").first() shouldNot be(null)
      labelName.getElementsByClass("error-message").first().text() shouldBe "Tell us your spouse or civil partner's National Insurance number."
      document.getElementById("nino-error").text() shouldBe "Confirm your spouse or civil partner's National Insurance number"
    }

    "display form error message (NINO is invalid)" in new WithApplication(fakeApplication) {
      val trrec = UserRecord(cid = Cids.cid1, timestamp = "2015", name = TestConstants.GENERIC_CITIZEN_NAME)
      val trRecipientData = Some(CacheData(transferor = Some(trrec), recipient = None, notification = None))
      val testComponent = makeTestComponent("user_happy_path", transferorRecipientData = trRecipientData)
      val controllerToTest = testComponent.controller
      val request = testComponent.request.withFormUrlEncodedBody(data = ("name" -> "foo"), ("last-name" -> "bar"), ("gender" -> "M"), ("nino" -> "ZZ"))
      val result = controllerToTest.transferAction(request)

      status(result) shouldBe BAD_REQUEST
      val document = Jsoup.parse(contentAsString(result))
      val form = document.getElementById("register-form")
      form shouldNot be(null)
      val labelName = form.select("label[for=nino]").first()
      labelName.getElementsByClass("error-message").first() shouldNot be(null)
      labelName.getElementsByClass("error-message").first().text() shouldBe "Check their National Insurance number and enter it correctly."
      document.getElementById("nino-error").text() shouldBe "Confirm your spouse or civil partner's National Insurance number"
    }
  }

  "Calling Date Of Marriage page with error in dom field" should {

    "display form error message (date of marriage is before 1900)" in new WithApplication(fakeApplication) {
      val trrec = UserRecord(cid = Cids.cid1, timestamp = "2015", name = TestConstants.GENERIC_CITIZEN_NAME)
      val trRecipientData = Some(CacheData(transferor = Some(trrec), recipient = None, notification = None))
      val testComponent = makeTestComponent("user_happy_path", transferorRecipientData = trRecipientData)
      val controllerToTest = testComponent.controller
      val request = testComponent.request.withFormUrlEncodedBody(data = ("dateOfMarriage.day" -> "1"), ("dateOfMarriage.month" -> "1"), ("dateOfMarriage.year" -> "1899"))
      val result = controllerToTest.dateOfMarriageAction(request)

      status(result) shouldBe BAD_REQUEST
      val document = Jsoup.parse(contentAsString(result))
      val form = document.getElementById("date-of-marriage-form")
      form shouldNot be(null)

      val field = form.getElementById("dateOfMarriage")
      field shouldNot be(null)

      val err = field.getElementsByClass("client-error-notification")
      err.size() shouldBe 1

      val back = document.getElementsByClass("link-back")
      back shouldNot be(null)
      back.attr("href") shouldBe marriageAllowanceUrl("/transfer-allowance")
    }

    "display form error message (date of marriage is after today's date)" in new WithApplication(fakeApplication) {
      val trrec = UserRecord(cid = Cids.cid1, timestamp = "2015", name = TestConstants.GENERIC_CITIZEN_NAME)
      val trRecipientData = Some(CacheData(transferor = Some(trrec), recipient = None, notification = None))
      val testComponent = makeTestComponent(
        "user_happy_path",
        transferorRecipientData = trRecipientData)
      val controllerToTest = testComponent.controller
      val request = testComponent.request.withFormUrlEncodedBody(data = ("dateOfMarriage.day" -> "1"), ("dateOfMarriage.month" -> "1"), ("dateOfMarriage.year" -> "2017"))
      val result = controllerToTest.dateOfMarriageAction(request)

      status(result) shouldBe BAD_REQUEST
      val document = Jsoup.parse(contentAsString(result))
      val form = document.getElementById("date-of-marriage-form")
      form shouldNot be(null)

      val field = form.getElementById("dateOfMarriage")
      field shouldNot be(null)

      val err = field.getElementsByClass("client-error-notification")
      err.size() shouldBe 1
    }

    "display form error message (date of marriage is left empty)" in new WithApplication(fakeApplication) {
      val trrec = UserRecord(cid = Cids.cid1, timestamp = "2015", name = TestConstants.GENERIC_CITIZEN_NAME)
      val trRecipientData = Some(CacheData(transferor = Some(trrec), recipient = None, notification = None))
      val testComponent = makeTestComponent(
        "user_happy_path",
        transferorRecipientData = trRecipientData)
      val controllerToTest = testComponent.controller
      val request = testComponent.request.withFormUrlEncodedBody(data = ("dateOfMarriage.day" -> ""), ("dateOfMarriage.month" -> ""), ("dateOfMarriage.year" -> ""))
      val result = controllerToTest.dateOfMarriageAction(request)

      status(result) shouldBe BAD_REQUEST
      val document = Jsoup.parse(contentAsString(result))
      val form = document.getElementById("date-of-marriage-form")
      form shouldNot be(null)

      val field = form.getElementById("dateOfMarriage")
      field shouldNot be(null)

      val err = field.getElementsByClass("client-error-notification")
      val labelName = form.select("fieldset[id=dateOfMarriage]").first()
      err.size() shouldBe 1
      labelName.getElementsByClass("error-notification").first().text() shouldBe "Tell us your date of marriage."
      document.getElementById("dateOfMarriage-error").text() shouldBe "Confirm your date of marriage"
    }
  }

  "Calling Previous year page " should {
    "display dynamic message " in new WithApplication(fakeApplication) {

      val trrec = UserRecord(cid = Cids.cid1, timestamp = "2015")
      val rcrec = UserRecord(cid = 123456, timestamp = "2015")
      val cacheRecipientFormData = Some(RecipientDetailsFormInput(name = "foo", lastName = "bar", gender = Gender("M"), nino = Nino(Ninos.ninoWithLOA1)))
      val rcdata = RegistrationFormInput(name = "foo", lastName = "bar", gender = Gender("M"), nino = Nino(Ninos.ninoWithLOA1), dateOfMarriage = new LocalDate(2011, 4, 10))
      val recrecord = RecipientRecord(record = rcrec, data = rcdata,aivailableTaxYears = List(TaxYear(2014),TaxYear(2015),TaxYear(2016)))
      val trRecipientData = Some(CacheData(
        transferor = Some(trrec),
        recipient = Some(recrecord),
        notification = Some(NotificationRecord(EmailAddress("example123@example.com"))),
        recipientDetailsFormData = cacheRecipientFormData))

      val testComponent = makeTestComponent("user_happy_path", transferorRecipientData = trRecipientData)
      val controllerToTest = testComponent.controller
      val request = testComponent.request.withFormUrlEncodedBody(data = ("applyForCurrentYear" -> "true"))
      val result = controllerToTest.eligibleYearsAction(request)

      status(result) shouldBe OK
      val document = Jsoup.parse(contentAsString(result))
      document.getElementById("firstNameOnly").text() shouldBe "foo"
      document.getElementById("marriageDate").text() shouldBe "10 April 2011"
      val back = document.getElementsByClass("link-back")
      back shouldNot be(null)
      back.attr("href") shouldBe marriageAllowanceUrl("/eligible-years")
    }

    "display form error message (no year choice made )" in new WithApplication(fakeApplication) {

      val trrec = UserRecord(cid = Cids.cid1, timestamp = "2015")
      val rcrec = UserRecord(cid = 123456, timestamp = "2015")
      val cacheRecipientFormData = Some(RecipientDetailsFormInput(name = "foo", lastName = "bar", gender = Gender("M"), nino = Nino(Ninos.ninoWithLOA1)))
      val rcdata = RegistrationFormInput(name = "foo", lastName = "bar", gender = Gender("M"), nino = Nino(Ninos.ninoWithLOA1), dateOfMarriage = new LocalDate(2011, 4, 10))
      val recrecord = RecipientRecord(record = rcrec, data = rcdata,aivailableTaxYears = List(TaxYear(2014),TaxYear(2015),TaxYear(2016)))
      val trRecipientData = Some(CacheData(
        transferor = Some(trrec),
        recipient = Some(recrecord),
        notification = Some(NotificationRecord(EmailAddress("example123@example.com"))),
        recipientDetailsFormData = cacheRecipientFormData))

      val testComponent = makeTestComponent("user_happy_path", transferorRecipientData = trRecipientData)
      val controllerToTest = testComponent.controller
      val request = testComponent.request.withFormUrlEncodedBody(data = ("year" -> "List(0)"))
      val result = controllerToTest.extraYearsAction(request)

      status(result) shouldBe BAD_REQUEST
      val document = Jsoup.parse(contentAsString(result))
      document.getElementById("heading").text() shouldBe "Confirm the earlier years you want to apply for"
      val form = document.getElementById("eligible-years-form")
      form shouldNot be(null)
      val labelName = form.select("fieldset[id=year_2015]").first()
      labelName.getElementsByClass("error-notification").first() shouldNot be(null)
      labelName.getElementsByClass("error-notification").first().text() shouldBe "Tell us whether you'd like to apply for the previous 2015 to 2016 tax year."
      document.getElementById("year-2015--error").text() shouldBe "Confirm whether you'd like to apply for the previous 2015 to 2016 tax year"
    }
  }

  "Calling Confirm email page with error in email field" should {
    "display form error message (transferor email missing from request)" in new WithApplication(fakeApplication) {
      val testComponent = makeTestComponent("user_happy_path")
      val controllerToTest = testComponent.controller
      val request = testComponent.request
      val result = controllerToTest.confirmYourEmailAction(request)

      status(result) shouldBe BAD_REQUEST
      val document = Jsoup.parse(contentAsString(result))
      val form = document.getElementById("register-form")
      form shouldNot be(null)
      val labelName = form.select("label[for=transferor-email]").first()
      labelName.getElementsByClass("error-message").first() shouldNot be(null)
      labelName.getElementsByClass("error-message").first().text() shouldBe "Tell us your email address."
      document.getElementById("transferor-email-error").text() shouldBe "Confirm your email"

      val back = document.getElementsByClass("link-back")
      back shouldNot be(null)
      back.attr("href") shouldBe marriageAllowanceUrl("/eligible-years")
    }

    "display form error message (transferor email is empty)" in new WithApplication(fakeApplication) {
      val testComponent = makeTestComponent("user_happy_path")
      val controllerToTest = testComponent.controller
      val request = testComponent.request.withFormUrlEncodedBody(data = ("transferor-email" -> ""))
      val result = controllerToTest.confirmYourEmailAction(request)

      status(result) shouldBe BAD_REQUEST
      val document = Jsoup.parse(contentAsString(result))
      val form = document.getElementById("register-form")
      form shouldNot be(null)
      val labelName = form.select("label[for=transferor-email]").first()
      labelName.getElementsByClass("error-message").first() shouldNot be(null)
      labelName.getElementsByClass("error-message").first().text() shouldBe "Tell us your email address."
      document.getElementById("transferor-email-error").text() shouldBe "Confirm your email"
    }

    "display form error message (transferor email contains only spaces)" in new WithApplication(fakeApplication) {
      val testComponent = makeTestComponent("user_happy_path")
      val controllerToTest = testComponent.controller
      val request = testComponent.request.withFormUrlEncodedBody(data = ("transferor-email" -> "  "))
      val result = controllerToTest.confirmYourEmailAction(request)

      status(result) shouldBe BAD_REQUEST
      val document = Jsoup.parse(contentAsString(result))
      val form = document.getElementById("register-form")
      form shouldNot be(null)
      val labelName = form.select("label[for=transferor-email]").first()
      labelName.getElementsByClass("error-message").first() shouldNot be(null)
      labelName.getElementsByClass("error-message").first().text() shouldBe "Tell us your email address."
      document.getElementById("transferor-email-error").text() shouldBe "Confirm your email"
    }

    "display form error message (transferor email contains more than 100 characters)" in new WithApplication(fakeApplication) {
      val testComponent = makeTestComponent("user_happy_path")
      val controllerToTest = testComponent.controller
      val request = testComponent.request.withFormUrlEncodedBody(data = ("transferor-email" -> "aaaaaaaaaabbbbbbbbbbaaaaaaaaaabbbbbbbbbbaaaaaaaaaabbbbbbbbbbaaaaaaaaaabbbbbbbbbbaaaaaaaaaa@cccc.ddddd"))
      val result = controllerToTest.confirmYourEmailAction(request)

      status(result) shouldBe BAD_REQUEST
      val document = Jsoup.parse(contentAsString(result))
      val form = document.getElementById("register-form")
      form shouldNot be(null)
      val labelName = form.select("label[for=transferor-email]").first()
      labelName.getElementsByClass("error-message").first() shouldNot be(null)
      labelName.getElementsByClass("error-message").first().text() shouldBe "Enter no more than 100 characters."
      document.getElementById("transferor-email-error").text() shouldBe "Confirm your email"
    }

    "display form error message (transferor email is invalid)" in new WithApplication(fakeApplication) {
      val testComponent = makeTestComponent("user_happy_path")
      val controllerToTest = testComponent.controller
      val request = testComponent.request.withFormUrlEncodedBody(data = ("transferor-email" -> "example"))
      val result = controllerToTest.confirmYourEmailAction(request)

      status(result) shouldBe BAD_REQUEST
      val document = Jsoup.parse(contentAsString(result))
      val form = document.getElementById("register-form")
      form shouldNot be(null)
      val labelName = form.select("label[for=transferor-email]").first()
      labelName.getElementsByClass("error-message").first() shouldNot be(null)
      labelName.getElementsByClass("error-message").first().text() shouldBe "Give a valid email address."
      document.getElementById("transferor-email-error").text() shouldBe "Confirm your email"
    }

    "display form error message (transferor email has consequent dots)" in new WithApplication(fakeApplication) {
      val testComponent = makeTestComponent("user_happy_path")
      val controllerToTest = testComponent.controller
      val request = testComponent.request.withFormUrlEncodedBody(data = ("transferor-email" -> "ex..ample@example.com"))
      val result = controllerToTest.confirmYourEmailAction(request)

      status(result) shouldBe BAD_REQUEST
      val document = Jsoup.parse(contentAsString(result))
      val form = document.getElementById("register-form")
      form shouldNot be(null)
      val labelName = form.select("label[for=transferor-email]").first()
      labelName.getElementsByClass("error-message").first() shouldNot be(null)
      labelName.getElementsByClass("error-message").first().text() shouldBe "Give a valid email address."
      document.getElementById("transferor-email-error").text() shouldBe "Confirm your email"
    }

    "display form error message (transferor email has symbols). Please note, this email actually is valid" in new WithApplication(fakeApplication) {
      val testComponent = makeTestComponent("user_happy_path")
      val controllerToTest = testComponent.controller
      val request = testComponent.request.withFormUrlEncodedBody(data = ("transferor-email" -> "check$%^&&@yahoo.comm"))
      val result = controllerToTest.confirmYourEmailAction(request)

      status(result) shouldBe BAD_REQUEST
      val document = Jsoup.parse(contentAsString(result))
      val form = document.getElementById("register-form")
      form shouldNot be(null)
      val labelName = form.select("label[for=transferor-email]").first()
      labelName.getElementsByClass("error-message").first() shouldNot be(null)
      labelName.getElementsByClass("error-message").first().text() shouldBe "Give a valid email address."
      document.getElementById("transferor-email-error").text() shouldBe "Confirm your email"
    }

    "display form error message (transferor email does not include TLD)" in new WithApplication(fakeApplication) {
      val testComponent = makeTestComponent("user_happy_path")
      val controllerToTest = testComponent.controller
      val request = testComponent.request.withFormUrlEncodedBody(data = ("transferor-email" -> "example@example"))
      val result = controllerToTest.confirmYourEmailAction(request)

      status(result) shouldBe BAD_REQUEST
      val document = Jsoup.parse(contentAsString(result))
      val form = document.getElementById("register-form")
      form shouldNot be(null)
      val labelName = form.select("label[for=transferor-email]").first()
      labelName.getElementsByClass("error-message").first() shouldNot be(null)
      labelName.getElementsByClass("error-message").first().text() shouldBe "Give a valid email address."
      document.getElementById("transferor-email-error").text() shouldBe "Confirm your email"
    }
  }

  "Calling non-pta finished page" should {

    "successfully authenticate the user and have finished page and content" in new WithApplication(fakeApplication) {
      val trrec = UserRecord(cid = Cids.cid1, timestamp = "2015")
      val rcrec = UserRecord(cid = Cids.cid2, timestamp = "2015")
      val rcdata = RegistrationFormInput(name = "foo", lastName = "bar", gender = Gender("M"), nino = Nino(Ninos.nino1), dateOfMarriage = new LocalDate(2015, 1, 1))
      val recrecord = RecipientRecord(record = rcrec, data = rcdata)
      val trRecipientData = Some(CacheData(
        transferor = Some(trrec),
        recipient = Some(recrecord),
        notification = Some(NotificationRecord(EmailAddress("example123@example.com"))),
        relationshipCreated = Some(true),
        selectedYears = Some(List(2015))))

      val testComponent = makeTestComponent("user_happy_path", transferorRecipientData = trRecipientData)
      val controllerToTest = testComponent.controller
      val request = testComponent.request
      val result = controllerToTest.finished(request)

      status(result) shouldBe OK
      val document = Jsoup.parse(contentAsString(result))

      document.title() shouldBe "Application confirmed - Marriage Allowance Application - GOV.UK"
      document.getElementsByClass("heading-large").text shouldBe "Marriage Allowance application successful"
      document.getElementById("paragraph-1").text shouldBe "An email with full details acknowledging your application will be sent to you at example123@example.com from noreply@tax.service.gov.uk within 24 hours."
    }
  }

  "PTA Benefit calculator page " should {

    "successfully load the calculator page " in new WithApplication(fakeApplication) {
      val testComponent = makePtaEligibilityTestComponent("user_happy_path")
      val request = testComponent.request
      val controllerToTest = testComponent.controller
      val result = controllerToTest.calculator()(request)

      status(result) shouldBe OK
      val document = Jsoup.parse(contentAsString(result))
      document.title() shouldBe "Eligibility Criteria - Marriage Allowance - GOV.UK"

      val heading = document.getElementsByClass("heading-xlarge").text
      heading shouldBe "Marriage Allowance calculator"
    }
  }

  "PTA How It Works page for multi year " should {

    "successfully loaded " in new WithApplication(fakeApplication) {
      val testComponent = makeMultiYearPtaEligibilityTestComponent("user_happy_path")
      val request = testComponent.request
      val controllerToTest = testComponent.controller
      val result = controllerToTest.howItWorks()(request)

      status(result) shouldBe OK
      val document = Jsoup.parse(contentAsString(result))

      document.title() shouldBe "Apply for Marriage Allowance - Marriage Allowance - GOV.UK"

      val heading = document.getElementsByClass("heading-xlarge").text
      heading shouldBe "Apply for Marriage Allowance"

      val button = document.getElementById("get-started")
      button shouldNot be(null)
      button.text shouldBe "Start now to see if you're eligible for Marriage Allowance"
    }

  }

  "PTA Eligibility check page for multiyear" should {

    "successfully authenticate the user and have eligibility-check page action" in new WithApplication(fakeApplication) {
      val testComponent = makeMultiYearPtaEligibilityTestComponent("user_happy_path")
      val request = testComponent.request
      val controllerToTest = testComponent.controller
      val result = controllerToTest.eligibilityCheck()(request)

      status(result) shouldBe OK
      val document = Jsoup.parse(contentAsString(result))
      document.title() shouldBe "Your relationship - Marriage Allowance Eligibility - GOV.UK"
      val elements = document.getElementById("eligibility-form").getElementsByTag("p")
      elements shouldNot be(null)
      elements.get(0).text shouldBe "Does this apply to you?"
    }

    "diplay errors as none of the radio buttons are selected " in new WithApplication(fakeApplication) {
      val testComponent = makeMultiYearPtaEligibilityTestComponent("user_happy_path")
      val request = testComponent.request
      val controllerToTest = testComponent.controller
      val result = controllerToTest.eligibilityCheckAction()(request)
      status(result) shouldBe BAD_REQUEST

      val document = Jsoup.parse(contentAsString(result))
      document.getElementById("form-error-heading").text() shouldBe TestConstants.ERROR_HEADING
      document.getElementById("form-error-message").text() shouldBe TestConstants.ERROR_MANDATORY_DATA_TEXT

      document.getElementById("marriage-criteria-error").text() shouldBe "Confirm if you are married or in a legally registered civil partnership"

      val form = document.getElementById("eligibility-form")
      val marriageFieldset = form.select("fieldset[id=marriage-criteria]").first()
      marriageFieldset.getElementsByClass("error-notification") shouldNot be(null)
      marriageFieldset.getElementsByClass("error-notification").text() shouldBe "Tell us if you are married or in a legally registered civil partnership."

    }
  }

  "GDS Eligibility check page for multiyear" should {

    "successfully authenticate the user and have eligibility-check page action" in new WithApplication(fakeApplication) {
      val request = FakeRequest().withCookies(Cookie("TAMC_JOURNEY", "GDS"))
      val controllerToTest = makeMultiYearGdsEligibilityController()
      val result = controllerToTest.eligibilityCheck()(request)

      status(result) shouldBe OK
      val document = Jsoup.parse(contentAsString(result))
      document.title() shouldBe "Your relationship - Marriage Allowance Eligibility - GOV.UK"
      val elements = document.getElementById("eligibility-form").getElementsByTag("p")
      elements shouldNot be(null)
      elements.get(0).text shouldBe "Does this apply to you?"
    }

    "diplay errors as none of the radio buttons are selected " in new WithApplication(fakeApplication) {
      val request = FakeRequest().withCookies(Cookie("TAMC_JOURNEY", "GDS"))
      val controllerToTest = makeMultiYearGdsEligibilityController()
      val result = controllerToTest.eligibilityCheckAction()(request)
      status(result) shouldBe BAD_REQUEST

      val document = Jsoup.parse(contentAsString(result))
      document.getElementById("form-error-heading").text() shouldBe TestConstants.ERROR_HEADING
      document.getElementById("form-error-message").text() shouldBe TestConstants.ERROR_MANDATORY_DATA_TEXT

      document.getElementById("marriage-criteria-error").text() shouldBe "Confirm if you are married or in a legally registered civil partnership"

      val form = document.getElementById("eligibility-form")
      val marriageFieldset = form.select("fieldset[id=marriage-criteria]").first()
      marriageFieldset.getElementsByClass("error-notification") shouldNot be(null)
      marriageFieldset.getElementsByClass("error-notification").text() shouldBe "Tell us if you are married or in a legally registered civil partnership."

    }
  }

  "PTA date of birth check page for multiyear" should {

    "successfully authenticate the user and have date of birth page and content" in new WithApplication(fakeApplication) {
      val testComponent = makeMultiYearPtaEligibilityTestComponent("user_happy_path")
      val request = testComponent.request
      val controllerToTest = testComponent.controller
      val result = controllerToTest.dateOfBirthCheck()(request)

      status(result) shouldBe OK
      val document = Jsoup.parse(contentAsString(result))

      println(s"\n\n\n $document")
      document.title() shouldBe "Your date of birth - Marriage Allowance Eligibility - GOV.UK"

      document.getElementsByClass("bold-small").text shouldBe "Does this apply to you and your partner?"
      document.getElementsByClass("information").text shouldBe "To benefit from Marriage Allowance, you and your partner should be born on or after 6 April 1935."
    }
  }

  "PTA lower earner check page for multiyear" should {

    "successfully authenticate the user and have income-check page and content" in new WithApplication(fakeApplication) {
      val testComponent = makeMultiYearPtaEligibilityTestComponent("user_happy_path")
      val request = testComponent.request
      val controllerToTest = testComponent.controller
      val result = controllerToTest.lowerEarnerCheck()(request)

      status(result) shouldBe OK
      val document = Jsoup.parse(contentAsString(result))
      document.title() shouldBe "Your income - Marriage Allowance Eligibility - GOV.UK"

      document.getElementsByClass("bold-small").text shouldBe "Does this apply to you?"
      document.getElementsByClass("information").text shouldBe "To benefit from Marriage Allowance, you must be the lower earner in the relationship and earn £11,000 or less a year. This is your income figure before any tax is deducted."
    }
  }

  "PTA partners income check page for multiyear" should {

    "successfully authenticate the user and have partners-income page and content" in new WithApplication(fakeApplication) {
      val testComponent = makeMultiYearPtaEligibilityTestComponent("user_happy_path")
      val request = testComponent.request
      val controllerToTest = testComponent.controller
      val result = controllerToTest.partnersIncomeCheck()(request)

      status(result) shouldBe OK
      val document = Jsoup.parse(contentAsString(result))
      document.title() shouldBe "Your partner's income - Marriage Allowance Eligibility - GOV.UK"

      document.getElementsByClass("bold-small").text shouldBe "Does this apply to your partner?"
      document.getElementsByClass("information").text shouldBe "To be eligible for Marriage Allowance, your partner must earn between £11,001 and £43,000 a year. This is their income figure before any tax is deducted."
      document.getElementsByClass("heading-xlarge").text shouldBe "Check your eligibility Your partner's income"
    }
  }

  "GDS date of birth page for multiyear" should {

    "successfully authenticate the user and have date of birth page and content" in new WithApplication(fakeApplication) {
      val request = FakeRequest().withCookies(Cookie("TAMC_JOURNEY", "GDS"))
      val controllerToTest = makeMultiYearGdsEligibilityController()
      val result = controllerToTest.dateOfBirthCheck()(request)

      status(result) shouldBe OK
      val document = Jsoup.parse(contentAsString(result))
<<<<<<< HEAD
      document.title() shouldBe "Your date of birth - Marriage Allowance Eligibility - GOV.UK"
      document.getElementsByClass("bold-small").text shouldBe "Does this apply to you or your partner?"
=======
      document.title() shouldBe "Marriage Allowance - Eligibility Questions"
      document.getElementsByClass("bold-small").text shouldBe "Does this apply to you and your partner?"
>>>>>>> dbcb22ba
      document.getElementsByClass("Information").text shouldBe "To benefit from Marriage Allowance, you and your partner should be born on or after 6 April 1935."
    }
  }

  "GDS lower earner page for multiyear" should {

    "successfully authenticate the user and have lower earner page and content" in new WithApplication(fakeApplication) {
      val request = FakeRequest().withCookies(Cookie("TAMC_JOURNEY", "GDS"))
      val controllerToTest = makeMultiYearGdsEligibilityController()
      val result = controllerToTest.lowerEarnerCheck()(request)

      status(result) shouldBe OK
      val document = Jsoup.parse(contentAsString(result))
      document.title() shouldBe "Your income - Marriage Allowance Eligibility - GOV.UK"
      document.getElementsByClass("bold-small").text shouldBe "Does this apply to you?"
      document.getElementsByClass("Information").text shouldBe "To benefit from Marriage Allowance, you must be the lower earner in the relationship and earn £11,000 or less a year. This is your income figure before any tax is deducted."
    }
  }

  "GDS partners income page for multiyear" should {

    "successfully authenticate the user and have partners income page and content" in new WithApplication(fakeApplication) {
      val request = FakeRequest().withCookies(Cookie("TAMC_JOURNEY", "GDS"))
      val controllerToTest = makeMultiYearGdsEligibilityController()
      val result = controllerToTest.partnersIncomeCheck()(request)

      status(result) shouldBe OK
      val document = Jsoup.parse(contentAsString(result))
      document.title() shouldBe "Your partner's income - Marriage Allowance Eligibility - GOV.UK"
      document.getElementsByClass("bold-small").text shouldBe "Does this apply to your partner?"
      document.getElementsByClass("Information").text shouldBe "To be eligible for Marriage Allowance, your partner must earn between £11,001 and £43,000 a year. This is their income figure before any tax is deducted."
    }
  }

  "Display Confirm page " should {

    "have marriage date and name displayed" in new WithApplication(fakeApplication) {
      val trrec = UserRecord(cid = Cids.cid1, timestamp = "2015", name = Some(CitizenName(Some("JIM"),Some("FERGUSON"))))
      val rcrec = UserRecord(cid = Cids.cid5, timestamp = "2015", name = None)
      val rcdata = RegistrationFormInput("foo", "bar", Gender("F"), Nino(Ninos.ninoWithLOA1), dateOfMarriage = new LocalDate(2015, 1, 1))
      val recrecord = RecipientRecord(record = rcrec, data = rcdata)
      val selectedYears = Some(List(2014, 2015))
      val trRecipientData = Some(CacheData(transferor = Some(trrec), recipient = Some(recrecord), notification = Some(NotificationRecord(EmailAddress("example@example.com"))), selectedYears = selectedYears, dateOfMarriage = Some(DateOfMarriageFormInput(new LocalDate(2015, 1, 1)))))

      val testComponent = makeTestComponent("user_happy_path", transferorRecipientData = trRecipientData)
      val controllerToTest = testComponent.controller
      val request = testComponent.request
      val result = controllerToTest.confirm(request)

      status(result) shouldBe OK
      val document = Jsoup.parse(contentAsString(result))
      val applicantName = document.getElementById("transferor-name")
      val recipientName = document.getElementById("recipient-name")
      val marriageDate = document.getElementById("marriage-date")
      applicantName.ownText() shouldBe "Jim Ferguson"
      recipientName.ownText() shouldBe "foo bar"
      marriageDate.ownText() shouldBe "1 January 2015"
    }
  }
}<|MERGE_RESOLUTION|>--- conflicted
+++ resolved
@@ -928,13 +928,8 @@
 
       status(result) shouldBe OK
       val document = Jsoup.parse(contentAsString(result))
-<<<<<<< HEAD
       document.title() shouldBe "Your date of birth - Marriage Allowance Eligibility - GOV.UK"
-      document.getElementsByClass("bold-small").text shouldBe "Does this apply to you or your partner?"
-=======
-      document.title() shouldBe "Marriage Allowance - Eligibility Questions"
       document.getElementsByClass("bold-small").text shouldBe "Does this apply to you and your partner?"
->>>>>>> dbcb22ba
       document.getElementsByClass("Information").text shouldBe "To benefit from Marriage Allowance, you and your partner should be born on or after 6 April 1935."
     }
   }
