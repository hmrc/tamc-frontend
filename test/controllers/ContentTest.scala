--- conflicted
+++ resolved
@@ -35,15 +35,12 @@
 import uk.gov.hmrc.play.test.UnitSpec
 
 class ContentTest extends UnitSpec with TestUtility with OneAppPerSuite {
-<<<<<<< HEAD
-=======
 
   private val lowerEarnerHelpText =
     "This is your total earnings from all employment, pensions, benefits, trusts, " +
     "rental income, including dividend income above your Dividend Allowance – before any tax and National " +
     "Insurance is taken off."
 
->>>>>>> 947c8267
   implicit override lazy val app: Application = fakeApplication
   val messagesApi: MessagesApi = app.injector.instanceOf[MessagesApi]
 
