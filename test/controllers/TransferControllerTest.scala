--- conflicted
+++ resolved
@@ -70,45 +70,6 @@
   when(mockTimeService.getCurrentDate) thenReturn LocalDate.now()
   when(mockTimeService.getCurrentTaxYear) thenReturn currentTaxYear
 
-<<<<<<< HEAD
-//  "transfer" should {
-//    "return success" in {
-//      val result = controller.transfer()(request)
-//      status(result) shouldBe OK
-//    }
-//  }
-
-//  "transferAction" should {
-//    "return bad request" when {
-//      "an invalid form is submitted" in {
-//        val recipientDetails: RecipientDetailsFormInput =
-//          RecipientDetailsFormInput("Test", "User", Gender("M"), Nino(Ninos.nino2))
-//        when(mockCachingService.put[RecipientDetailsFormInput](ArgumentMatchers.eq(applicationConfig.CACHE_RECIPIENT_DETAILS), ArgumentMatchers.eq(recipientDetails))(any(), any(), any(), any()))
-//          .thenReturn(recipientDetails)
-//        val result = controller.transferAction()(request)
-//        status(result) shouldBe BAD_REQUEST
-//      }
-//    }
-
-//    "redirect the user" when {
-//      "a valid form is submitted" in {
-//        val recipientDetails: RecipientDetailsFormInput =
-//          RecipientDetailsFormInput("Test", "User", Gender("M"), Nino(Ninos.nino2))
-//        val request = FakeRequest().withMethod("POST").withFormUrlEncodedBody(
-//          "name"      -> "Test",
-//          "last-name" -> "User",
-//          "gender"    -> "M",
-//          "nino"      -> Ninos.nino2
-//        )
-//        when(mockCachingService.put[RecipientDetailsFormInput](ArgumentMatchers.eq(applicationConfig.CACHE_RECIPIENT_DETAILS), ArgumentMatchers.eq(recipientDetails))(any(), any(), any(), any()))
-//          .thenReturn(recipientDetails)
-//        val result = controller.transferAction()(request)
-//        status(result)           shouldBe SEE_OTHER
-//        redirectLocation(result) shouldBe Some(controllers.routes.TransferController.dateOfMarriage().url)
-//      }
-//    }
-//  }
-=======
   "transfer" should {
     "return success" in {
       val result = controller.transfer()(request)
@@ -146,7 +107,6 @@
       }
     }
   }
->>>>>>> 12272b6a
 
   "dateOfMarriage" should {
     "return success" in {
