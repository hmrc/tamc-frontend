/*
 * Copyright 2025 HM Revenue & Customs
 *
 * Licensed under the Apache License, Version 2.0 (the "License");
 * you may not use this file except in compliance with the License.
 * You may obtain a copy of the License at
 *
 *     http://www.apache.org/licenses/LICENSE-2.0
 *
 * Unless required by applicable law or agreed to in writing, software
 * distributed under the License is distributed on an "AS IS" BASIS,
 * WITHOUT WARRANTIES OR CONDITIONS OF ANY KIND, either express or implied.
 * See the License for the specific language governing permissions and
 * limitations under the License.
 */

package views.multiyear.transfer

import models.auth.AuthenticatedUserRequest
import org.jsoup.Jsoup
import org.jsoup.nodes.Document
import play.api.i18n.Messages
import play.api.mvc.{AnyContent, AnyContentAsEmpty, Request}
import play.api.test.FakeRequest
import play.i18n.MessagesApi
import uk.gov.hmrc.domain.Nino
import utils.{BaseTest, NinoGenerator, ViewTestUtils}
import views.html.multiyear.transfer.apply_by_post

class ApplyByPostTest extends BaseTest with ViewTestUtils with NinoGenerator {

  lazy val nino: String                                                  = generateNino().nino
  implicit val request: AuthenticatedUserRequest[AnyContentAsEmpty.type] = AuthenticatedUserRequest(FakeRequest(), None, isSA = true, None, Nino(nino))
  override implicit lazy val messages: Messages                          = instanceOf[MessagesApi].asScala.preferred(FakeRequest(): Request[AnyContent])
  lazy val applyByPostView: apply_by_post                                = instanceOf[apply_by_post]

  val taxYears: Seq[String] = Seq("currentTaxYear", "PreviousTaxYears")

  implicit val doc: Document                                             = Jsoup.parse(applyByPostView(taxYears).toString())

  "Apply By Post" should {
    "display the correct title" in {
      doc.title() shouldBe "You must apply by post - Marriage Allowance application - GOV.UK"
    }

    "display correct heading" in {
      doc.getElementsByTag("h1").text().shouldBe("You must apply by post")
    }

    "display dynamic text" when {
      "only previous tax years are available" in {
        val taxYears = Seq("previousTaxYears")
        implicit val doc: Document = Jsoup.parse(applyByPostView(taxYears).toString())
        doc.getElementsByTag("p").eachText().toArray.shouldBe(Array(
          "You cannot apply for previous tax years online.",
          "Apply for Marriage Allowance by post",
          "Beta This is a new service – your feedback will help us to improve it."
        ))
      }

      "both current and previous tax years are available" in {
<<<<<<< HEAD
        val taxYears = Seq("currentTaxYear", "previousTaxYears")
        implicit val doc: Document = Jsoup.parse(applyByPostView(taxYears).toString())
=======
        val taxYears = Seq("previousTaxYears", "currentTaxYear")
        implicit val doc: Document = Jsoup.parse(applyByPostView(taxYears, currentYearAvailable).toString())
>>>>>>> 310cf57a
        doc.getElementsByTag("p").eachText().toArray.shouldBe(Array(
          "Your application includes a previous tax year. You cannot apply for previous tax years online.",
          "Apply for Marriage Allowance by post",
          "Beta This is a new service – your feedback will help us to improve it."
        ))
      }
    }

    "display correct link" in {
      doc.getElementById("apply-by-post-link").text().shouldBe("Apply for Marriage Allowance by post")
      doc.getElementById("apply-by-post-link").attr("href").shouldBe("https://www.gov.uk/guidance/apply-for-marriage-allowance-by-post")
    }

  }
}<|MERGE_RESOLUTION|>--- conflicted
+++ resolved
@@ -59,13 +59,8 @@
       }
 
       "both current and previous tax years are available" in {
-<<<<<<< HEAD
-        val taxYears = Seq("currentTaxYear", "previousTaxYears")
+        val taxYears = Seq("previousTaxYears", "currentTaxYear")
         implicit val doc: Document = Jsoup.parse(applyByPostView(taxYears).toString())
-=======
-        val taxYears = Seq("previousTaxYears", "currentTaxYear")
-        implicit val doc: Document = Jsoup.parse(applyByPostView(taxYears, currentYearAvailable).toString())
->>>>>>> 310cf57a
         doc.getElementsByTag("p").eachText().toArray.shouldBe(Array(
           "Your application includes a previous tax year. You cannot apply for previous tax years online.",
           "Apply for Marriage Allowance by post",
