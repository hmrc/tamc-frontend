/*
 * Copyright 2022 HM Revenue & Customs
 *
 * Licensed under the Apache License, Version 2.0 (the "License");
 * you may not use this file except in compliance with the License.
 * You may obtain a copy of the License at
 *
 *     http://www.apache.org/licenses/LICENSE-2.0
 *
 * Unless required by applicable law or agreed to in writing, software
 * distributed under the License is distributed on an "AS IS" BASIS,
 * WITHOUT WARRANTIES OR CONDITIONS OF ANY KIND, either express or implied.
 * See the License for the specific language governing permissions and
 * limitations under the License.
 */

package utils.viewHelpers

import org.jsoup.nodes.{Document, Element}
import org.scalatest.matchers.{MatchResult, Matcher}

<<<<<<< HEAD
import scala.collection.JavaConverters.asScalaBufferConverter
=======
import scala.collection.JavaConverters._
>>>>>>> ef5f352d

trait JSoupMatchers {

  class TagWithTextMatcher(expectedContent: String, tag: String) extends Matcher[Document] {
    def apply(document: Document): MatchResult = {
      val elements: List[String] = document.getElementsByTag(tag).asScala.toList.map(_.text)

      lazy val elementContents = elements.mkString("\t", "\n\t", "")

      MatchResult(
        elements.contains(expectedContent),
        s"[$expectedContent] not found in '$tag' elements:[\n$elementContents]",
        s"'$tag' element found with text [$expectedContent]"
      )
    }
  }

  class ElementWithAttributeValueMatcher(expectedContent: String, attribute: String) extends Matcher[Element] {
    def apply(left: Element): MatchResult = {
      val attribVal = left.attr(attribute)
<<<<<<< HEAD
      val attributes = left.attributes().asList().asScala.mkString("\t", "\n\t", "")
=======
      val attributes = left.attributes().asScala.toList.mkString("\t", "\n\t", "")
>>>>>>> ef5f352d

      MatchResult(
        attribVal == expectedContent,
        s"""[$attribute="$expectedContent"] is not a member of the element's attributes:[\n$attributes]""",
        s"""[$attribute="$expectedContent"] is a member of the element's attributes:[\n$attributes]"""
      )
    }

  }


  class CssSelectorWithTextMatcher(expectedContent: String, selector: String) extends Matcher[Document] {
    def apply(left: Document): MatchResult = {
      val elements: List[String] =
        left
          .select(selector).asScala
          .toList
          .map(_.text)

      lazy val elementContents = elements.mkString("\t", "\n\t", "")

      MatchResult(
        elements.contains(expectedContent),
        s"[$expectedContent] not found in elements with '$selector' selector:[\n$elementContents]",
        s"[$expectedContent] element found with '$selector' selector and text [$expectedContent]"
      )
    }
  }

  class IdSelectorWithUrlAndTextMatcher(id: String, url: String, text: String) extends Matcher[Document] {
    def apply(left: Document): MatchResult = {
      val element = left.getElementById(id)
      val hrefFound: String = element.attr("href")
      val textFound: String = element.text

      MatchResult(
        hrefFound.contains(url) && textFound.contains(text),
        s"[url:$url][text:$text] not found in element with id:'$id' \nInstead found:[url:$hrefFound][text:$textFound]",
        s"Element found with id '$id' and url [$url] and text [$text]"
      )
    }
  }

  def haveHeadingWithText(expectedText: String) = new TagWithTextMatcher(expectedText, "h1")

  def haveHeadingH2WithText(expectedText: String) = new TagWithTextMatcher(expectedText, "h2")

  def haveParagraphWithText(expectedText: String) = new TagWithTextMatcher(expectedText, "p")

  def haveLinkURL(expectedUrl: String) = new ElementWithAttributeValueMatcher(expectedUrl, "href")

  def havePreHeadingWithText(expectedText: String) = new CssSelectorWithTextMatcher(expectedText, "header>p")

  def haveLinkElement(id: String, href: String, text: String) = new IdSelectorWithUrlAndTextMatcher(id, href, text)

}<|MERGE_RESOLUTION|>--- conflicted
+++ resolved
@@ -19,11 +19,7 @@
 import org.jsoup.nodes.{Document, Element}
 import org.scalatest.matchers.{MatchResult, Matcher}
 
-<<<<<<< HEAD
 import scala.collection.JavaConverters.asScalaBufferConverter
-=======
-import scala.collection.JavaConverters._
->>>>>>> ef5f352d
 
 trait JSoupMatchers {
 
@@ -44,11 +40,8 @@
   class ElementWithAttributeValueMatcher(expectedContent: String, attribute: String) extends Matcher[Element] {
     def apply(left: Element): MatchResult = {
       val attribVal = left.attr(attribute)
-<<<<<<< HEAD
       val attributes = left.attributes().asList().asScala.mkString("\t", "\n\t", "")
-=======
-      val attributes = left.attributes().asScala.toList.mkString("\t", "\n\t", "")
->>>>>>> ef5f352d
+
 
       MatchResult(
         attribVal == expectedContent,
