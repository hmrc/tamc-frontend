--- conflicted
+++ resolved
@@ -24,7 +24,6 @@
 pages.form.field.dom.error.max-date = This date is in the future
 
 pages.form.field.description.nino = Confirm your partner’s National Insurance number
-<<<<<<< HEAD
 pages.form.field.nino.error.error.required = Tell us your partner’s National Insurance number
 pages.form.field.nino.error.error.invalid = Check their National Insurance number and enter it correctly
 pages.form.field.nino.error.self = You cannot enter your own details
@@ -73,61 +72,10 @@
 pages.form.field.transferor-income.error.field-invalid = Use numbers only.
 
 eligibility.feedback.incorrect-role = Check the numbers you have entered. Please enter the lower earner’s income followed by the higher earner’s income.
-=======
-pages.form.field.nino.error.error.required=Tell us your partner’s National Insurance number
-pages.form.field.nino.error.error.invalid=Check their National Insurance number and enter it correctly
-pages.form.field.nino.error.self=You cannot enter your own details
-
-pages.form.field.description.dateOfMarriage=Confirm your date of marriage
-pages.form.field.description-alt.dateOfDivorce=Confirm your date of divorce
-
-pages.form.field.description.transferor-email=Confirm your email
-pages.form.field.transferor-email.error.error.maxLength=Enter no more than {0} characters
-pages.form.field.transferor-email.error.error.email=Give a valid email address
-pages.form.field.transferor-email.error.error.required=Tell us your email address
-
-pages.form.field.description.marriage-criteria=Confirm if you are married or in a legally registered civil partnership
-pages.form.field.description.lower-earner=Confirm if you have the lower income in the relationship
-
-pages.form.field.description.multiyear-transferor-income-criteria=Tell us if your annual income since 6 April 2015 was at or below the Personal Allowance level?
-pages.form.field.description.multiyear-recipient-income-criteria=Tell us if your partner is a basic rate tax payer since 6 April 2015?
-
-pages.form.field-required.marriage-criteria=Tell us if you are married or in a legally registered civil partnership
-pages.form.field-required.multiyear-recipient-income-criteria=Tell us if your partner is a basic rate tax payer since 6 April 2015?
-pages.form.field-required.multiyear-transferor-income-criteria=Tell us if your annual income since 6 April 2015 was at or below the Personal Allowance level?
-
-pages.form.field-required.lower-earner= Tell us if you have the lower income in the relationship
-
-pages.form.field-required.applyForCurrentYear=Tell us whether you would like to apply for this current tax year
-pages.form.field-required.applyForHistoricYears=Tell us whether you would like to apply for earlier tax years
-
-pages.form.field.description.applyForCurrentYear=Confirm whether you would like to apply for this current tax year
-pages.form.field.description.applyForHistoricYears=Confirm whether you would like to apply for earlier tax years
-
-pages.form.extra-year.field-required=Tell us whether you would like to apply for the previous {0} to {1} tax year
-pages.form.field.description.year-2015-=Confirm whether you would like to apply for the previous 2015 to 2016 tax year
-pages.form.field.description.year-2016-=Confirm whether you would like to apply for the previous 2016 to 2017 tax year
-pages.form.field.description.year-2017-=Confirm whether you would like to apply for the previous 2017 to 2018 tax year
-pages.form.field.description.year-2018-=Confirm whether you would like to apply for the previous 2018 to 2019 tax year
-pages.form.field.description.year-2019-=Confirm whether you would like to apply for the previous 2019 to 2020 tax year
-pages.form.field.description.year-2020-=Confirm whether you would like to apply for the previous 2020 to 2021 tax year
-pages.form.field.description.year-2021-=Confirm whether you would like to apply for the previous 2021 to 2022 tax year
-pages.form.field.description.year-2022-=Confirm whether you would like to apply for the previous 2022 to 2023 tax year
-pages.form.field.description.year-2023-=Confirm whether you would like to apply for the previous 2023 to 2024 tax year
-pages.form.field.description.year-2024-=Confirm whether you would like to apply for the previous 2024 to 2025 tax year
-pages.form.field.description.year-2025-=Confirm whether you would like to apply for the previous 2025 to 2026 tax year
-pages.form.field.description.year-2026-=Confirm whether you would like to apply for the previous 2026 to 2027 tax year
-
-pages.form.field.transferor-income.error.field-required = Tell us your annual income
-pages.form.field.transferor-income.error.field-invalid = Use numbers only
-
-eligibility.feedback.incorrect-role=Check the numbers you have entered. Please enter the lower earner’s income followed by the higher earner’s income.
->>>>>>> 72ebc41a
 
 pages.form.field.recipient-income.error.field-required = Tell us your partner’s annual income
 pages.form.field.recipient-income.error.field-invalid = Use numbers only
 
-<<<<<<< HEAD
 change.status.reason-CANCEL = I want to stop Marriage Allowance payments
 change.status.reason-REJECT = I want to stop Marriage Allowance payments
 change.status.reason-DIVORCE_CY = Divorce or end of civil partnership
@@ -161,42 +109,6 @@
 
 pages.form.field.description.date-of-birth = Confirm if you and your partner were born after <span class = nowrap>6 April 1935</span>
 pages.form.field-required.date-of-birth = Tell us if you and your partner were born after 6 April 1935
-=======
-change.status.reason-CANCEL=I want to stop Marriage Allowance payments
-change.status.reason-REJECT=I want to stop Marriage Allowance payments
-change.status.reason-DIVORCE_CY=Divorce or end of civil partnership
-change.status.reason-DIVORCE_PY=Divorce or end of civil partnership
-
-change.status.relevantDate-CANCEL=This will be removed at the end of the tax year ({0}).
-change.status.relevantDate-REJECT=This will be removed from the start of the tax year you first received Marriage Allowance ({0}).
-change.status.relevantDate-DIVORCE_CY=This will be removed from the end of the tax year you got divorced ({0}).
-change.status.relevantDate-DIVORCE_PY=This will be removed from start of the tax year ({0}).
-
-error.end-reason.required=Select a reason for changing your Marriage Allowance below.
-pages.form.field.description.endReason=Select a reason for changing your Marriage Allowance below
-error.divorce-reason.required=Select an answer for keeping your Marriage Allowance until the end of the tax year.
-pages.form.field.description-alt.endReason=Select an answer for keeping your Marriage Allowance until the end of the tax year
-
-coc.end-reason.DEATH=Bereavement
-coc.end-reason.DIVORCE=Divorce or end of civil partnership
-coc.end-reason.INELIGIBLE_PARTICIPANT=Claiming Married Couple’s Allowance
-coc.end-reason.INVALID_PARTICIPANT=Higher earner not eligible for Marriage Allowance
-coc.end-reason.CANCELLED=Allowance cancelled
-coc.end-reason.REJECTED=Allowance cancelled
-coc.end-reason.HMRC=Ended by HMRC
-coc.end-reason.CLOSED=Lower earner not eligible for Marriage Allowance
-coc.end-reason.MERGER=Customer accounts merged
-coc.end-reason.RETROSPECTIVE=Applied for Marriage Allowance retrospectively
-coc.end-reason.SYSTEM=Ended by HMRC
-coc.end-reason.DEFAULT=Marriage Allowance Ended
-
-pages.form.field.description.partners-income=Confirm if your partner has an annual income of between £{0} and £{1} (or £43,000 if you live in Scotland)
-pages.form.field-required.partners-income=Tell us if your partner has an annual income of between £{0} and £{1} (or £43,000 if you live in Scotland)
-
-pages.form.field.description.date-of-birth=Confirm if you and your partner were born after <span class=nowrap>6 April 1935</span>
-pages.form.field-required.date-of-birth=Tell us if you and your partner were born after 6 April 1935
-
->>>>>>> 72ebc41a
 
 #********************************************************************************
 # General
@@ -229,7 +141,6 @@
 # Titles
 #********************************************************************************
 
-<<<<<<< HEAD
 title.pattern = {0} - Marriage Allowance - GOV.UK
 title.eligibility.pattern = {0} - Marriage Allowance eligibility - GOV.UK
 title.application.pattern = {0} - Marriage Allowance application - GOV.UK
@@ -268,53 +179,11 @@
 user-status.first-time-login = {0} is the first time you have logged in
 user-status.previous-login-time = {0} last signed in {1}
 user-status.sign-out = Sign out
-=======
-
-title.pattern={0} - Marriage Allowance - GOV.UK
-title.eligibility.pattern={0} - Marriage Allowance eligibility - GOV.UK
-title.application.pattern={0} - Marriage Allowance application - GOV.UK
-title.dateOfBirth=Were you and your partner born after 5 April 1935?
-title.eligible-years=Apply for the current tax year
-title.extra-years=Apply for earlier tax years
-title.transfer-in-place=Transfer in place
-title.transfer=Your partner’s details
-title.finished=Application confirmed
-title.confirm-email=Confirm your email address
-title.non-eligible=You are not eligible in the current tax year
-title.no-tax-years=No tax years available
-title.confirm-transferor=Confirm cancellation
-title.confirm-recipient=Confirm removal of a previous claim
-title.confirm-update=Confirm Update
-title.confirm=Check your details and confirm
-title.eligibility-criteria=Eligibility Criteria
-title.how-it-works=Apply for Marriage Allowance
-title.other-ways=Other Ways to apply
-title.change.complete=Marriage Allowance cancelled
-title.change.earnings=Tell us about a change of income
-title.change.reason=Cancelling your Marriage Allowance
-title.complete=Complete
-title.error=Error
-title.history=Your Marriage Allowance summary
-title.make-a-change=Cancelling your Marriage Allowance
-title.bereavement=Tell us about a bereavement
-title.divorce=Date of divorce or end of civil partnership
-title.date-of-marriage=Date of marriage or civil partnership
-
-#********************************************************************************
-# User Status
-#********************************************************************************
-
-
-user-status.first-time-login={0} is the first time you have logged in
-user-status.previous-login-time={0} last signed in {1}
-user-status.sign-out=Sign out
->>>>>>> 72ebc41a
 
 #********************************************************************************
 # Contact details
 #********************************************************************************
 
-<<<<<<< HEAD
 hmrc.contact-details = You can contact HMRC on:
 hmrc.contact-details-1 = You can let HMRC know of a change in income on:
 hmrc.contact-details-2 = Telephone: 0300 200 3300
@@ -344,39 +213,6 @@
 estimate.tax.saving = Calculate
 eligibility.feedback.gain = Based on the information you have given us, as a couple you would benefit by around <strong>£{0}</strong> a year.
 eligibility.feedback.loose = Based on the details you have provided you will not benefit from making the transfer.
-=======
-hmrc.contact-details = You can call HMRC on:
-hmrc.contact-details-1=You can let HMRC know of a change in income on:
-hmrc.contact-details-2=Telephone: 0300 200 3300
-hmrc.contact-details-3=Textphone: 0300 200 3319
-hmrc.contact-details-4=Outside UK: +44 135 535 9022
-hmrc.contact-detials.time=Opening times
-hmrc.contact-details-5=8am to 8pm, Monday to Friday
-hmrc.contact-details-6=8am to 4pm, Saturday
-hmrc.contact-details-7=Closed Sundays and bank holidays.
-hmrc.contact-detials.calling.time=Best time to call
-hmrc.contact-details-8=Phone lines are less busy before 10am, Monday to Friday.
-hmrc.contact-details-9=<a href="https://www.gov.uk/call-charges"> Find out about call charges</a>
-
-
-#********************************************************************************
-# Eligibility Calculator
-#********************************************************************************
-
-
-pages.calc.header=Marriage Allowance calculator
-pages.calc.para1=As a couple, find out how much tax you would save if you applied for Marriage Allowance this tax year.
-pages.form.field.income=Your income (low), before tax is taken off
-pages.form.field.recipient-income=Your partner’s income (high), before tax is taken off
-pages.calc.field-helper.income=This is your income figure before any tax is deducted.
-pages.calc.field-helper.partners-income=This is their income figure before any tax is deducted.
-pages.calc.how-to-apply=How to apply
-pages.calc.skip-it.pre=The step is optional,
-pages.calc.skip-it=skip it
-estimate.tax.saving=Calculate
-eligibility.feedback.gain=Based on the information you have given us, as a couple you would benefit by around <strong>£{0}</strong> a year.
-eligibility.feedback.loose = You will not benefit as a couple because your income is £11,500.
->>>>>>> 72ebc41a
 
 #********************************************************************************
 # Year selection
@@ -392,7 +228,6 @@
 # Should be added every year
 #********************************************************************************
 
-<<<<<<< HEAD
 eligibility.feedback.transferor-not-eligible-2016 = You are not eligible for Marriage Allowance. As the person making the transfer, your income must be below £43,000.
 eligibility.feedback.transferor-not-eligible-2017 = You are not eligible for Marriage Allowance. As the person making the transfer, your income must be below £45,000.
 eligibility.feedback.recipient-not-eligible-2016 = You are not eligible for Marriage Allowance. Your partner’s annual income must be between £11,001 and £43,000.
@@ -409,26 +244,6 @@
 income-between-2015 = {0} income was between £10,601 and £42,385
 income-between-2016 = {0} income was between £11,001 and £43,000
 income-between-2017 = {0} income was between £11,501 and £45,000
-=======
-
-eligibility.feedback.transferor-not-eligible-2016=You are not eligible for Marriage Allowance. As the person making the transfer, your income must be below £43,000.
-eligibility.feedback.transferor-not-eligible-2017=You are not eligible for Marriage Allowance. As the person making the transfer, your income must be below £45,000.
-eligibility.feedback.recipient-not-eligible-2016=You are not eligible for Marriage Allowance. Your partner’s annual income must be between £11,001 and £43,000.
-eligibility.feedback.recipient-not-eligible-2017=You are not eligible for Marriage Allowance. Your partner’s annual income must be between £11,501 and £45,000.
-eligibility.check.unlike-benefit-as-couple-2016 = You will not benefit as a couple because your income is over £11,000.
-eligibility.check.unlike-benefit-as-couple-2017 = You will not benefit as a couple because your income is over £11,500.
-max-benefit-2014=£212
-max-benefit-2015=£212
-max-benefit-2016=£220
-max-benefit-2017=£230
-your-income-2015=your income was £10,600 or less
-your-income-2016=your income was £11,000 or less
-your-income-2017=your income was £11,500 or less
-income-between-2015={0} income was between £10,601 and £42,385
-income-between-2016={0} income was between £11,001 and £43,000
-income-between-2017={0} income was between £11,501 and £45,000
-
->>>>>>> 72ebc41a
 
 #********************************************************************************
 # Confirmation message
@@ -441,7 +256,6 @@
 # Eligibility check
 #********************************************************************************
 
-<<<<<<< HEAD
 eligibility.check.header = Your eligibility
 eligibility.check.h1 = Your relationship
 eligibility.check.span.h1 = Check your eligibility
@@ -483,52 +297,6 @@
 pages.finished.para7 = There is no need to contact us.
 pages.finished.back-pta = Back to Personal Tax Account
 pages.finished.check-link-para = You can <a id = "pta-link" href = "{0}" data-journey-click = "marriage-allowance:outboundlink:ptaclick_finish" >check your current Marriage Allowance and make changes</a> at any time through your personal tax account.
-=======
-eligibility.check.header=Your eligibility
-eligibility.check.h1=Are you married or in a civil partnership?
-eligibility.check.span.h1=Check your eligibility
-eligibility.check.span.para=To apply for Marriage Allowance, you must be married or in a civil partnership.
-eligibility.check.married=Does this apply to you?
-eligibility.check.married.legend=Are you married or in a legally registered civil partnership?
-eligibility.check.yes = Yes
-eligibility.check.married.error1=You are not eligible for Marriage Allowance because you are not married or in a legally registered civil partnership.
-eligibility.check.married.error2=You can make a Marriage Allowance claim if your partner has since died, provided the conditions are met. It can be backdated up to 4 years, as with current claims. If this applies to you call HMRC on 0300 200 3300.
-multiyear.check.income=Since 6 April 2015 was your annual income at or below the Personal Allowance level?
-eligibility.check.non-eligible=Based on your answers, you are not eligible for Marriage Allowance.
-eligibility.check.lower.earner.information1=This is before any tax is deducted.
-eligibility.check.lower.earner.information2= This is before any tax is deducted.
-eligibility.check.lower.earner.h1=Is your income less than £{0} a year?
-eligibility.check.lower.earner.question=Does this apply to you?
-eligibility.check.lower.earner.error=You might not benefit from Marriage Allowance in this tax year because your income is over £{0}. You can still apply for previous years if your income was lower in the past.
-eligibility.check.partners.income.h1=Is your partner’s income between £{0} and £{1} a year?
-eligibility.check.partners.income.information1=If you live in Scotland their income must be between £{0} and £{1} a year.
-eligibility.check.partners.income.information2=This is before any tax is deducted.
-eligibility.check.partners.income.h2=Does this apply to your partner?
-eligibility.check.partners.income.before.tax=This is their income figure before any tax is deducted.
-eligibility.check.partners.income.error=You are not eligible for Marriage Allowance in this tax year because your partner’s income is too high or too low. You can still apply for previous years if their income was higher or lower in the past.
-eligibility.check.date.of.birth.h1=Were you and your partner born after 5 April 1935?
-eligibility.check.date.of.birth.span.para=To benefit from Marriage Allowance, you and your partner should be born on or after 6 April 1935.
-eligibility.check.date.of.birth.span.married=Does this apply to you and your partner?
-eligibility.check.date.of.birth.error=You might benefit more as a couple if you apply for <a href="https://www.gov.uk/married-couples-allowance" data-journey-click="marriage-allowance:outboundlink:married_couples-link" target="_blank">Married Couple’s Allowance</a>.<p></p>You can still apply for Marriage Allowance but you cannot receive Marriage Allowance and Married Couple’s Allowance at the same time.
-
-
-#********************************************************************************
-# Finished Message
-#********************************************************************************
-
-pages.finished.successful=Marriage Allowance application successful
-pages.finished.para1.email1=An email with full details acknowledging your application will be sent to you at {0}
-pages.finished.para1.email2=from noreply@tax.service.gov.uk within 24 hours.
-pages.finished.para2=If it does not appear in your inbox, please check your spam or junk folder.
-pages.finished.now=What happens next
-pages.finished.para4=HMRC will now process your Marriage Allowance application. Please check the email we have sent you for full details on how you will receive Marriage Allowance.
-pages.finished.para5=If they are employed and pay tax via PAYE, we will send them a revised notice of tax coding by post. We will also tell their employer to start using the new tax code.
-pages.finished.para6=Your revised notice of tax coding will show in your personal tax account within 24 hours.
-pages.finished.para7=There is no need to contact us.
-pages.finished.back-pta=Back to Personal Tax Account
-pages.finished.check-link-para=You can <a id="pta-link" href="{0}" data-journey-click="marriage-allowance:outboundlink:ptaclick_finish" >check your current Marriage Allowance and make changes</a> at any time through your personal tax account.
-
->>>>>>> 72ebc41a
 
 #********************************************************************************
 # Registration page - Your spouse details
@@ -569,7 +337,6 @@
 # How it works
 #********************************************************************************
 
-<<<<<<< HEAD
 pages.how-it-works.heading = How it works
 pages.how-it-works.lede-pre1 = <a href = "https://www.gov.uk/marriage-allowance-guide">Marriage Allowance</a> lets you transfer £{0} of your Personal Allowance to your husband, wife or civil partner.
 pages.how-it-works.lede-pre2 = This can reduce their tax by up to £{0} this tax year (6 April to 5 April the next year).
@@ -746,193 +513,7 @@
 technical.other-ways.h1 = Other Ways to apply for Marriage Allowance
 technical.other-ways.para1 = We were unable to confirm your identity online. Call HM Revenue and Customs (HMRC) to claim Marriage Allowance.
 technical.other-ways.para2 = You will need to know you and your partner’s National Insurance number when you call.
-=======
-
-pages.how-it-works.heading=How it works
-pages.how-it-works.lede-pre1=<a href="https://www.gov.uk/marriage-allowance-guide">Marriage Allowance</a> lets you transfer £{0} of your Personal Allowance to your husband, wife or civil partner.
-pages.how-it-works.lede-pre2=This can reduce their tax by up to £{0} this tax year (6 April to 5 April the next year).
-pages.how-it-works.lede-pre4=To benefit as a couple, your income must be less than your partner and lower than £{0} a year.
-pages.how-it-works.lede-pre5=You can backdate your claim to include any tax year since 5 April 2015 that you were eligible for Marriage Allowance.
-pages.how-it-works.lede-pre6=You can make a Marriage Allowance claim if your partner has since died, provided the conditions are met. It can be backdated up to 4 years, as with current claims. If this applies to you call HMRC on 0300 200 3300.
-pages.how-it-works.lede-in=Personal Allowance
-pages.how-it-works.lede-post=to your partner.
-pages.how-it-works.tse=to see if you are eligible for Marriage Allowance
-pages.how-it-works.apply.heading=Before you apply
-pages.how-it-works.email=You will get an email confirming your application.
-pages.how-it-works.detail=You need you and your partner’s National Insurance numbers.
-
-
-#********************************************************************************
-# Change of Circumstances
-#********************************************************************************
-
-
-change.status.button=Cancel Marriage Allowance
-change.status.transferor.ha.button=End Marriage Allowance
-change.status.recipient.ha.button=Stop Marriage Allowance
-change.status.recipient.previous.year.button=Apply for previous years
-change.status.transferor.p1=If one of the following applies, you can remove Marriage Allowance because you:
-change.status.receiver.p1=If one of the following applies, you can cancel Marriage Allowance because you:
-change.status.transferor.list=<li>have divorced or ended your civil partnership</li><li>have had a change in your income</li><li>want to cancel the allowance</li><li>have suffered a bereavement</li>
-change.status.receiver.list=<li>have divorced or ended your civil partnership</li><li>have had a change in your income</li><li>want to reject the allowance</li><li>have suffered a bereavement</li>
-change.status.reason-for=Reason for change
-change.status.reason-for-divorce=Do you want to keep your Marriage Allowance in place until {0}?
-change.status.confirm.info=We will email confirmation that you have cancelled your Marriage Allowance within 24 hours.
-change.status.confirm.more.info=We will not share your email with anyone else.
-change.status.confirm-cancellation.button=Confirm cancellation
-change.status.confirm.field.your-email=We will send you confirmation of your cancellation.
-change.status.confirm.field.your-name=Your name
-change.status.earnings.h1=Change of income
-change.status.earnings.h2=You need to tell us if your or your partner’s income changes so we can tell you if:
-change.status.earnings.tr.instruction-1=claiming Marriage Allowance will still benefit you as a couple
-change.status.earnings.tr.instruction-2=you need to cancel your Marriage Allowance
-change.status.earnings.rec.instruction-1=you expect your income over the whole tax year to be more than £{0}, because you will no longer be eligible as a couple in this tax year
-change.status.earnings.rec.instruction-2=your partner expects their income over the whole tax year to be more than £{0}, because you might not benefit from Marriage Allowance as a couple
-change.status.divorce.date.invalid.h1=There is a problem with the dates you entered
-change.status.divorce.date.invalid.para1=The date you divorced or dissolved your civil partnership can not be before the date you started claiming marriage allowance.
-change.status.divorce.date.invalid.para2=You can go back and check the information you have entered is correct.
-change.status.divorce.date.invalid.para3=Contact HMRC if you think we have the wrong date for the start of your marriage or civil partnership.
-change.status.divorce.h1=Date of divorce or end of civil partnership
-change.status.divorce.header=The date of your divorce
-change.status.divorce-py-heading=Remove this Marriage Allowance transfer
-change.status.divorce-py-content=This will be removed from the beginning of the current tax year, April 6 {0}.
-change.status.divorce.transferor.directions=If you cancel Marriage Allowance, you can choose either to keep it in place until {0} (the end of the current tax year) or to stop it from {1} (the start of the current tax year).
-change.status.divorce.transferor.h1=Cancelling Marriage Allowance due to divorce or the end of a civil partnership
-change.status.divorce.transferor.conditional1.h1=Cancelling Marriage Allowance due to divorce or the end of a civil partnership
-change.status.divorce.transferor.conditional1.para1=You have told us you divorced or ended your civil partnership on {0}.
-change.status.divorce.transferor.conditional1.para2=As this date falls within the previous tax year:
-change.status.divorce.transferor.conditional1.para3=your Allowance will remain in place until {0}, the end of the tax year you got divorced
-change.status.divorce.transferor.conditional1.para4=if your ex-partner has not paid enough tax, we will collect it by adjusting their tax code
-change.status.divorce.transferor.conditional2.para2=You can keep Marriage Allowance until {0}, the end of the tax year you divorced. Your Personal Allowance will return to normal from {1}, the start of the next tax year.
-change.status.divorce.transferor.conditional2.para3=We will let you know if you have paid the right amount of tax at the end of the tax year. If you have not paid enough, we will collect it by adjusting your tax code.
-change.status.divorce.transferor.option1=If you choose to keep it in place until {0}, your ex-partner will not have to pay back any tax.
-change.status.divorce.transferor.option2=If you choose to stop it from {0}, your ex-partner may not have paid enough tax and will have to pay it back. We will collect any tax they owe by adjusting their tax code.
-change.status.divorce.transferor.keep=Would you like to keep Marriage Allowance until the end of the tax year?
-change.status.divorce.transferor.eoy-yes=Your Marriage Allowance will remain until the end of this tax year ({0}). Your Personal Allowance will be adjusted at the start of the new tax year on {1}.
-change.status.divorce.transferor.eoy-no=Your Marriage Allowance will stop from {0}.<br><p>This could result in your ex-partner having to pay back any tax they owe.</p>
-change.status.divorce.recipient.para1=your Marriage Allowance will be cancelled from {0}, the end of the current tax year
-change.status.divorce.recipient.previous.para1=your Marriage Allowance will be cancelled from {0}
-change.status.divorce.recipient.previous.para2=if you have not paid enough tax, we will usually collect it by adjusting your tax code
-change.status.divorce.recipient.content1=As this date falls within the current tax year:
-change.status.divorce.recipient.options=Once you have told us, Marriage Allowance will remain in place until the end of the tax year ({0}). HMRC will not ask you to pay back this extra allowance.
-change.status.divorce.recipient.directions=You should tell us if you have divorced and have a <a href="{0}">decree absolute</a>, or if your civil partnership has ended and you have a <a href="{1}">final order</a>. These are the documents that legally end your marriage or civil partnership.
-change.status.historic-active.result=Removing Marriage Allowance from the start of the tax year could result in your partner underpaying tax. We will notify them at the end of the tax year. Any underpayment will usually be collected through an adjustment to their tax code.
-change.status.historic-active.directions=You can remove Marriage Allowance from the start of the tax year ({2}) if you have divorced and have a <a href="{0}">decree absolute</a>, or if your civil partnership has ended and you have a <a href="{1}">final order</a>. These are the documents that legally end your marriage or civil partnership.
-change.status.cancel.h1=Cancelling Marriage Allowance
-
-change.status.continue=Continue
-change.status.cancel.content=We will cancel your Marriage Allowance, but it will remain in place until {0}, the end of the current tax year.
-change.status.cancel.content1=Your Personal Allowance will not include any Marriage Allowance from {0}, the start of the new tax year. Your partner will not have to pay back any tax.
-change.status.reject.h1=Remove a previous Marriage Allowance claim
-change.status.reject.content=You can only cancel your Marriage Allowance from the start of the claim, {0}, the start of the tax year you first received it.
-change.status.reject.partner=If your partner cancels your Marriage Allowance, it will remain in place until {0}, the end of the current tax year.
-change.status.reject.warning=If you continue, this could result in you not paying enough tax. We will let you know if you have paid the right amount of tax at the end of the tax year. If you have not paid enough, we will usually collect it by adjusting your tax code for {0}.
-change.status.reject.previous.content=You can remove the Marriage Allowance you claimed previously. The allowance will be removed from {0}, the start of the tax year you first received it.
-change.status.reject.previous.warning=This could result in you underpaying tax. We will let you know if you have paid the right amount of tax at the end of the tax year. If you have not paid enough, we will usually collect it by adjusting your tax code.
-change.status.allowance=Allowance status
-change.status.realtionship-end=Reason for cancellation
-change.status.confirm-removal.button=Confirm removal
-change.status.divorce-cy-heading=Remove this Marriage Allowance transfer
-change.status.divorce-cy-content=This will be removed at the end of the current tax year, April 5 {0}.
-change.status.cancel-your.h1=Cancelling Marriage Allowance
-change.status.cancel-your.p=Why do you want to cancel your Marriage Allowance?
-change.status.confirm.email=Enter your email to confirm
-change.status.history.h4=Your Marriage Allowance claims
-change.status.start-date=Tax year
-change.status.end-date=End date
-change.status.history.allowance-status=Allowance status
-change.status.history.status=Status
-change.status.history.role=Allowance role
-change.status.history.reason=Status
-change.status.active=Active
-change.status.active.present.year=to Present
-change.status.active.to=to
-change.status.transferor.amount=You will stop transferring Marriage Allowance to your partner at end of the tax year ({0}).
-change.status.receiving.amount=You will stop receiving Marriage Allowance from your partner at end of the tax year ({0}).
-change.status.transferor.stop-sooner=You can end your Marriage Allowance transfer sooner.
-change.status.recipient.stop-sooner=You can stop receiving Marriage Allowance sooner.
-change.status.finish.divorce=Divorce successful
-
-change.status.finish.will-be-current=Your Marriage Allowance will be removed at the end of the current tax year.
-change.status.finish.will-be-next=Your Marriage Allowance will be removed from the start of the current tax year.
-change.status.apply=Apply for Marriage Allowance
-change.status.have-not-applied=You are not currently benefiting from Marriage Allowance.
-change.status.ask-to-check=If you are married or in a civil partnership you may be able to transfer some of your tax-free Personal Allowance to your partner. Check if you are eligible to apply for Marriage Allowance.
-change.status.bereavement.sorry=We are sorry for your loss
-change.status.bereavement.notify-hmrc=You can let HMRC know of a bereavement on:
-change.status.bereavement.rec.instruction=If your partner transferred some of their Personal Allowance to you before they died:
-change.status.bereavement.rec.instruction-1=your Personal Allowance will remain at the higher level until the end of the tax year (5 April)
-change.status.bereavement.rec.instruction-2=their estate will be treated as having a smaller Personal Allowance, because they transferred some of it to you
-change.status.bereavement.tr.instruction=If your partner dies after you have transferred some of your Personal Allowance to them:
-change.status.bereavement.tr.instruction-1=their estate will be treated as having the extra Personal Allowance you transferred to them
-change.status.bereavement.tr.instruction-2=your Personal Allowance will go back to the normal amount at the end of the tax year (5 April)
-change.status.divorce.radio=Divorce or end of civil partnership
-change.status.bereavement.radio=Bereavement
-change.status.earnings.radio=Change in your income
-change.status.cancel.radio=I want to stop Marriage Allowance payments
-change.status.confirm-change=Confirm you want to change this Marriage Allowance transfer.
-change.status.previous-years=We have noticed you might be able to claim Marriage Allowance for previous tax years. If you are eligible we will backdate it and send your partner a cheque in the post.
-confirm.transferor.heading=Confirm cancellation of Marriage Allowance
-confirm.recipient.ended.reject.heading=Confirm removal of a previous Marriage Allowance claim
-pages.ended.reject.message=You have asked us to remove your Marriage Allowance from tax year {0}. This means:
-pages.ended.reject.message1=your Marriage Allowance will be removed from {0}, the start of the tax year you first received it
-pages.ended.reject.message2=if you have not paid enough tax, we will usually collect it by adjusting your tax code
-pages.confirm.message=You have asked us to cancel your Marriage Allowance. This means:
-pages.confirm.message1=your Marriage Allowance will remain in place until {0}, the end of the current tax year
-pages.confirm.message2=your Personal Allowance will go back to the normal amount from {0}, the start of the new tax year
-pages.reject.message1=your Marriage Allowance will be cancelled from {0}, the start of the tax year you first received it
-pages.reject.message2=we will let you know if you have paid the right amount of tax at the end of tax year
-pages.reject.message3=if you have not paid enough tax, we will usually collect it by adjusting your tax code
-confirm.cancellation.button=Confirm cancellation
-pages.confirm.divorce.cy.message=You have asked us to keep Marriage Allowance in place until {0}, the end of the current tax year. This means:
-pages.confirm.divorce.cy.message1=your Personal Allowance will go back to the normal amount from {0}, the start of the new tax year
-pages.confirm.divorce.cy.prev.message=You have asked us to cancel your Marriage Allowance. This means:
-pages.confirm.divorce.cy.prev.message1=your Allowance will remain in place until {0}, the end of the tax year you got divorced
-pages.confirm.divorce.cy.prev.message2=if your ex-partner has not paid enough tax, we will collect it by adjusting their tax code
-pages.confirm.divorce.py.message=You have asked us to cancel your Marriage Allowance from {0}, the start of the current tax year. This means:
-pages.confirm.divorce.py.message1=if your ex-partner has not paid enough tax, we will collect it by adjusting their tax code
-pages.confirm.divorce.py.message2=your Personal Allowance will go back to the normal amount from {0}, the start of the current tax year
-pages.confirm.recipient.divorce.cy.prev.message1=your Marriage Allowance will be cancelled from {0}, the end of the tax year you divorced
-pages.confirm.recipient.divorce.cy.prev.message2=if you have not paid enough tax, we will usually collect it by adjusting your tax code
-pages.confirm.recipient.divorce.cy.message1=your Marriage Allowance will remain in place until {0}, the end of the current tax year
-pages.confirm.recipient.divorce.cy.message2=your Personal Allowance will go back to the normal amount from {0}, the start of the new tax year
-
-
-#********************************************************************************
-# application errors
-#********************************************************************************
-
-
-pages.form.error-header=There is a problem
-pages.errors.timeout-pta.header=You have been logged out of your Personal Tax Account.
-pages.errors.timeout-pta.action=Please login to your Personal Tax Account again to apply for Marriage Allowance.
-pages.errors.timeout-pta.back=Back to Personal Tax Account
-pages.form.error.confirm.data=Check your information is correct, in the right place and in the right format.
-pages.form.error.mandatory.data=Check that you have given answers.
-transferor.not.found=We were unable to find a HMRC record for you.
-recipient.not.found.para1=We were unable to find a HMRC record of your partner.
-recipient.not.found.para2=Check with them and confirm the details you supplied.
-transferor.no-eligible-years=We were unable to process your Marriage Allowance application.
-transferor.no-previous-years-available=Based on the date of marriage or civil partnership you have provided, you are not eligible for Marriage Allowance.
-recipient.has.relationship.para1=We were unable to process your application.
-recipient.has.relationship.para2=Check with your partner and confirm the details you supplied.
-session.timeout.title=Signed out
-session.timeout.button=Start again
-
-session.timeout.statement=You have been signed out
-session.timeout.verbose-statement=You have not done anything for 15 minutes, so we have signed you out to keep your account secure.
-session.timeout.verbose-statement2=Please sign in again.
-
-create.relationship.failure=Cannot create relationship
-not.authorised=Sorry, you have not been authorised to proceed.
-technical.issue.para1=We are experiencing technical difficulties
-technical.issue.para2=We are having difficulties with the service, try again in a few minutes.
-technical.issue.back=Return to GOV.UK
-technical.other-ways.h1=Other ways to apply for Marriage Allowance
-technical.other-ways.para0=You can apply for Marriage Allowance through your <a href="https://www.gov.uk/personal-tax-account">personal tax account</a>, under ‘services you might need’. 
-technical.other-ways.para1=You can also call HM Revenue and Customs (HMRC) to make an application.
-technical.other-ways.para2=You will need to know you and your partner’s National Insurance number.
->>>>>>> 72ebc41a
+
 title.cannot-find-details = Cannot find details
 title.technical-error = Technical Error
 technical.cannot-find-details.h1 = We cannot find your Marriage Allowance details
