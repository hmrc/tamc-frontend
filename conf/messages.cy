#███████████████████████████████████████████████████████████████████████████████████████████████████
#█                                                                                                 █
#█    ██╗ ██████╗ ███████╗███╗   ██╗███████╗██████╗  █████╗ ████████╗███████╗██████╗ ██╗           █
#█   ██╔╝██╔════╝ ██╔════╝████╗  ██║██╔════╝██╔══██╗██╔══██╗╚══██╔══╝██╔════╝██╔══██╗╚██╗          █
#█  ██╔╝ ██║  ███╗█████╗  ██╔██╗ ██║█████╗  ██████╔╝███████║   ██║   █████╗  ██║  ██║ ╚██╗         █
#█  ╚██╗ ██║   ██║██╔══╝  ██║╚██╗██║██╔══╝  ██╔══██╗██╔══██║   ██║   ██╔══╝  ██║  ██║ ██╔╝         █
#█   ╚██╗╚██████╔╝███████╗██║ ╚████║███████╗██║  ██║██║  ██║   ██║   ███████╗██████╔╝██╔╝          █
#█    ╚═╝ ╚═════╝ ╚══════╝╚═╝  ╚═══╝╚══════╝╚═╝  ╚═╝╚═╝  ╚═╝   ╚═╝   ╚══════╝╚═════╝ ╚═╝           █
#█                                                                                                 █
#███████████████████████████████████████████████████████████████████████████████████████████████████

pages.form.field.description.transferor-income	=	Cadarnhewch eich incwm blynyddol
pages.form.field.description.recipient-income	=	Cadarnhewch incwm blynyddol eich priod neu bartner sifil

pages.form.field.description.name	=	Cadarnhewch enw cyntaf eich priod neu bartner sifil
pages.form.field.name.error.error.required	=	Rhowch wybod beth yw enw cyntaf eich priod neu bartner sifil.
pages.form.field.name.error.error.pattern	=	Defnyddiwch lythrennau yn unig.
pages.form.field.name.error.error.maxLength	=	Defnyddiwch hyd at {0} o lythrennau, neu ddim mwy na hynny.

pages.form.field.description.last-name	=	Cadarnhewch enw olaf eich priod neu bartner sifil
pages.form.field.last-name.error.error.required	=	Rhowch wybod beth yw enw olaf eich priod neu bartner sifil.
pages.form.field.last-name.error.error.pattern	=	Defnyddiwch lythrennau yn unig.
pages.form.field.last-name.error.error.maxLength	=	Defnyddiwch hyd at {0} o lythrennau, neu ddim mwy na hynny.

pages.form.field.description.gender	=	Cadarnhewch ryw eich priod neu bartner sifil
pages.form.field.gender.error.error.required	=	Rhowch wybod beth yw rhyw eich priod neu bartner sifil.
pages.form.field.gender.error.error.invalid	=	Rhowch wybod beth yw rhyw eich priod neu bartner sifil.
pages.form.field.dom.error.required	=	Rhowch wybod pa ddyddiad y gwnaethoch briodi.
pages.form.field.dod.error.required	=	Rhowch wybod pa ddyddiad y gwnaethoch ysgaru.
pages.form.field.dom.error.min-date	=	Mae''r dyddiad hwn yn rhy bell yn y gorffennol.
pages.form.field.dom.error.max-date	=	Mae''r dyddiad hwn yn y dyfodol.

pages.form.field.description.nino	=	Cadarnhewch rif Yswiriant Gwladol eich priod neu bartner sifil
pages.form.field.nino.error.error.required	=	Rhowch wybod beth yw rhif Yswiriant Gwladol eich priod neu bartner sifil.
pages.form.field.nino.error.error.invalid	=	Rhaid i chi wirio''r rhif Yswiriant Gwladol a''i nodi''n gywir.
pages.form.field.nino.error.self	=	Ni allwch nodi''ch manylion eich hun.

pages.form.field.description.dateOfMarriage	=	Cadarnhewch eich dyddiad priodi
pages.form.field.description-alt.dateOfDivorce	=	Cadarnhewch eich dyddiad ysgaru

pages.form.field.description.transferor-email	=	Cadarnhewch eich cyfeiriad e-bost
pages.form.field.transferor-email.error.error.maxLength	=	Nodwch ddim mwy na {0} o gymeriadau.
pages.form.field.transferor-email.error.error.email	=	Rhowch gyfeiriad e-bost dilys.
pages.form.field.transferor-email.error.error.required	=	Rhowch wybod beth yw''ch cyfeiriad e-bost.

pages.form.field.description.marriage-criteria	=	Cadarnhewch a ydych yn briod neu mewn partneriaeth sifil sydd wedi''i chofrestru''n gyfreithlon
pages.form.field.description.lower-earner	=	Cadarnhewch os mai chi yw''r un &#226;''r cyflog isaf yn y berthynas

pages.form.field.description.multiyear-transferor-income-criteria	=	Rhowch wybod a oedd eich incwm blynyddol er 6 Ebrill 2015 ar lefel y Lwfans Personol neu''n is.
pages.form.field.description.multiyear-recipient-income-criteria	=	Rhowch wybod a yw''ch priod neu bartner sifil yn talu treth ar y gyfradd sylfaenol er 6 Ebrill 2015.

pages.form.field-required.marriage-criteria	=	Rhowch wybod a ydych yn briod neu mewn partneriaeth sifil sydd wedi''i chofrestru''n gyfreithlon.
pages.form.field-required.multiyear-recipient-income-criteria	=	Rhowch wybod a yw''ch priod neu bartner sifil yn talu treth ar y gyfradd sylfaenol er 6 Ebrill 2015.
pages.form.field-required.multiyear-transferor-income-criteria	=	Rhowch wybod a oedd eich incwm blynyddol er 6 Ebrill 2015 ar lefel y Lwfans Personol neu''n is.

pages.form.field-required.lower-earner	=	Rhowch wybod os mai chi yw''r un &#226;''r cyflog isaf yn y berthynas.

pages.form.field-required.applyForCurrentYear	=	Rhowch wybod a hoffech wneud cais ar gyfer y flwyddyn dreth bresennol.
pages.form.field-required.applyForHistoricYears	=	Rhowch wybod a hoffech wneud cais ar gyfer blynyddoedd treth cynharach.

pages.form.field.description.applyForCurrentYear	=	Cadarnhewch a hoffech wneud cais ar gyfer y flwyddyn dreth bresennol
pages.form.field.description.applyForHistoricYears	=	Cadarnhewch a hoffech wneud cais ar gyfer blynyddoedd treth cynharach

pages.form.extra-year.field-required	=	Rhowch wybod a hoffech wneud cais ar gyfer y flwyddyn dreth flaenorol, sef {0} i {1}.
pages.form.field.description.year-2015-	=	Cadarnhewch a hoffech wneud cais ar gyfer y flwyddyn dreth flaenorol, sef 2015 i 2016
pages.form.field.description.year-2016-	=	Cadarnhewch a hoffech wneud cais ar gyfer y flwyddyn dreth flaenorol, sef 2016 i 2017
pages.form.field.description.year-2017-	=	Cadarnhewch a hoffech wneud cais ar gyfer y flwyddyn dreth flaenorol, sef 2017 i 2018
pages.form.field.description.year-2018-	=	Cadarnhewch a hoffech wneud cais ar gyfer y flwyddyn dreth flaenorol, sef 2018 i 2019
pages.form.field.description.year-2019-	=	Cadarnhewch a hoffech wneud cais ar gyfer y flwyddyn dreth flaenorol, sef 2019 i 2020
pages.form.field.description.year-2020-	=	Cadarnhewch a hoffech wneud cais ar gyfer y flwyddyn dreth flaenorol, sef 2020 i 2021
pages.form.field.description.year-2021-	=	Cadarnhewch a hoffech wneud cais ar gyfer y flwyddyn dreth flaenorol, sef 2021 i 2022
pages.form.field.description.year-2022-	=	Cadarnhewch a hoffech wneud cais ar gyfer y flwyddyn dreth flaenorol, sef 2022 i 2023
pages.form.field.description.year-2023-	=	Cadarnhewch a hoffech wneud cais ar gyfer y flwyddyn dreth flaenorol, sef 2023 i 2024
pages.form.field.description.year-2024-	=	Cadarnhewch a hoffech wneud cais ar gyfer y flwyddyn dreth flaenorol, sef 2024 i 2025
pages.form.field.description.year-2025-	=	Cadarnhewch a hoffech wneud cais ar gyfer y flwyddyn dreth flaenorol, sef 2025 i 2026
pages.form.field.description.year-2026-	=	Cadarnhewch a hoffech wneud cais ar gyfer y flwyddyn dreth flaenorol, sef 2026 i 2027

pages.form.field.transferor-income.error.field-required	=	Rhowch wybod beth yw''ch incwm blynyddol.
pages.form.field.transferor-income.error.field-invalid	=	Defnyddiwch rifau''n unig.

eligibility.feedback.incorrect-role	=	Gwiriwch y rhifau yr ydych wedi''u nodi. Nodwch incwm yr unigolyn &#226;''r cyflog isaf, wedi''i ddilyn gan incwm yr unigolyn &#226;''r cyflog uchaf.

pages.form.field.recipient-income.error.field-required	=	Rhowch wybod beth yw incwm blynyddol eich priod neu bartner sifil.
pages.form.field.recipient-income.error.field-invalid	=	Defnyddiwch rifau''n unig.

change.status.reason-CANCEL	=	Rwyf am roi''r gorau i gael taliadau Lwfans Priodasol
change.status.reason-REJECT	=	Rwyf am roi''r gorau i gael taliadau Lwfans Priodasol
change.status.reason-DIVORCE_CY	=	Ysgariad neu ddiwedd partneriaeth sifil
change.status.reason-DIVORCE_PY	=	Ysgariad neu ddiwedd partneriaeth sifil

change.status.relevantDate-CANCEL	=	Caiff hyn ei ddileu ar ddiwedd y flwyddyn dreth ({0}).
change.status.relevantDate-REJECT	=	Caiff hyn ei ddileu o ddechrau''r flwyddyn dreth y cawsoch Lwfans Priodasol ({0}) am y tro cyntaf.
change.status.relevantDate-DIVORCE_CY	=	Caiff hyn ei ddileu o ddiwedd y flwyddyn dreth pan wnaethoch ysgaru ({0}).
change.status.relevantDate-DIVORCE_PY	=	Caiff hyn ei ddileu o ddechrau''r flwyddyn dreth ({0}).

error.end-reason.required	=	Dewiswch reswm dros newid eich Lwfans Priodasol isod.
pages.form.field.description.endReason	=	Dewiswch reswm dros newid eich Lwfans Priodasol isod
error.divorce-reason.required	=	Dewiswch ateb am gadw''ch Lwfans Priodasol tan ddiwedd y flwyddyn dreth.
pages.form.field.description-alt.endReason	=	Dewiswch ateb am gadw''ch Lwfans Priodasol tan ddiwedd y flwyddyn dreth

coc.end-reason.DEATH	=	Profedigaeth
coc.end-reason.DIVORCE	=	Ysgariad neu ddiwedd partneriaeth sifil
coc.end-reason.INELIGIBLE_PARTICIPANT	=	Gwneud Cais am Lwfans P&#226;r Priod
coc.end-reason.INVALID_PARTICIPANT	=	Nid yw''r unigolyn &#226;''r cyflog uchaf yn gymwys ar gyfer Lwfans Priodasol
coc.end-reason.CANCELLED	=	Lwfans wedi''i ganslo
coc.end-reason.REJECTED	=	Lwfans wedi''i ganslo
coc.end-reason.HMRC	=	CThEM wedi dod ag ef i ben
coc.end-reason.CLOSED	=	Nid yw''r unigolyn &#226;''r cyflog isaf yn gymwys ar gyfer Lwfans Priodasol
coc.end-reason.MERGER	=	Uno cyfrifon cwsmeriaid
coc.end-reason.RETROSPECTIVE	=	Wedi gwneud cais am Lwfans Priodasol yn &#244;l-weithredol
coc.end-reason.SYSTEM	=	CThEM wedi dod ag ef i ben
coc.end-reason.DEFAULT	=	Lwfans Priodasol wedi dod ben

############################
#Should be added every year#
############################
pages.form.field-required.2016.partners-income	=	Rhowch wybod a oes gan eich priod neu bartner sifil incwm blynyddol sydd rhwng £11,001 a £43,000.
pages.form.field-required.2017.partners-income	=	Rhowch wybod a oes gan eich priod neu bartner sifil incwm blynyddol sydd rhwng £11,501 a £45,000.

############################
#     Change every year    #
############################
<<<<<<< HEAD
pages.form.field.description.partners-income	=	Cadarnhewch a oes gan eich priod neu bartner sifil incwm blynyddol sydd rhwng £11,001 a £43,000
=======
pages.form.field.description.2016.partners-income=CY_Confirm if your spouse or civil partner has an annual income of between £11,001 and £43,000
pages.form.field.description.2017.partners-income=CY_Confirm if your spouse or civil partner has an annual income of between £11,501 and £45,000
>>>>>>> 8dccc38f

#███████████████████████████████████████████████████████████████████████████████████████████████████
#█                                                                                                 █
#█    ██╗    ██╗ ██████╗ ███████╗███╗   ██╗███████╗██████╗  █████╗ ████████╗███████╗██████╗ ██╗    █
#█   ██╔╝   ██╔╝██╔════╝ ██╔════╝████╗  ██║██╔════╝██╔══██╗██╔══██╗╚══██╔══╝██╔════╝██╔══██╗╚██╗   █
#█  ██╔╝   ██╔╝ ██║  ███╗█████╗  ██╔██╗ ██║█████╗  ██████╔╝███████║   ██║   █████╗  ██║  ██║ ╚██╗  █
#█  ╚██╗  ██╔╝  ██║   ██║██╔══╝  ██║╚██╗██║██╔══╝  ██╔══██╗██╔══██║   ██║   ██╔══╝  ██║  ██║ ██╔╝  █
#█   ╚██╗██╔╝   ╚██████╔╝███████╗██║ ╚████║███████╗██║  ██║██║  ██║   ██║   ███████╗██████╔╝██╔╝   █
#█    ╚═╝╚═╝     ╚═════╝ ╚══════╝╚═╝  ╚═══╝╚══════╝╚═╝  ╚═╝╚═╝  ╚═╝   ╚═╝   ╚══════╝╚═════╝ ╚═╝    █
#█                                                                                                 █
#███████████████████████████████████████████████████████████████████████████████████████████████████


#General messages
generic.ma	=	Lwfans Priodasol
generic.ma.apply	=	Gwneud cais am Lwfans Priodasol
generic.back	=	Yn &#244;l
generic.next	=	Nesaf
generic.previous	=	Blaenorol
generic.finish	=	Gorffen
generic.continue	=	Parhau
generic.change	=	Newid
generic.confirm-apply	=	Cadarnhau a gwneud cais
generic.confirm.button	=	Cadarnhau
generic.start-now	=	Dechrau nawr
generic.name	=	Enw
generic.email	=	E-bost
generic.nino-full	=	Rhif Yswiriant Gwladol
generic.yes	=	Iawn
generic.no	=	Na
generic.recipient-action	=	Wedi cael Lwfans Priodasol
generic.transferor-action	=	Wedi trosglwyddo Lwfans Priodasol

#Titles
title.pattern	=	Lwfans Priodasol – {0}
title.verify	=	Cadarnhewch eich manylion personol
title.eligible-years	=	Blynyddoedd cymwys
title.extra-years	=	Blynyddoedd ychwanegol
title.transfer-in-place	=	Trosglwyddiad yn barod
title.transfer	=	Cofrestru''ch Trosglwyddiad
title.finished	=	Cwblhau
title.confirm-email	=	Cadarnhewch eich cyfeiriad e-bost
title.non-eligible	=	Nid ydych yn gymwys
title.no-tax-years	=	Dim blynyddoedd treth ar gael
title.eligibility	=	Cwestiynau ynghylch cymhwysedd
title.confirm-transferor	=	Cadarnhau newid
title.confirm-recipient	=	Cadarnhau manylion y derbynnydd
title.confirm-update	=	Cadarnhau diweddariad
title.eligibility-criteria	=	Meini prawf cymhwysedd
title.how-it-works	=	Sut y mae''n gweithio
title.other-ways	=	Ffyrdd eraill o wneud cais
title.change.complete	=	Newid wedi''i gwblhau
title.change.earnings	=	Newid mewn incwm
title.change.reason	=	Rheswm dros newid
title.complete	=	Cwblhau
title.error	=	Gwall
title.history	=	Eich hanes
title.make-a-change	=	Gwneud newid
title.bereavement	=	Profedigaeth
title.divorce	=	Ysgaru
title.date-of-marriage	=	Dyddiad priodi

#User status
user-status.first-time-login	=	{0} yw''r tro cyntaf i chi fewngofnodi
user-status.previous-login-time	=	{0} mewngofnodi diwethaf {1}
user-status.sign-out	=	Allgofnodi

#Contact Details
hmrc.contact-details	=	Gallwch gysylltu &#226; CThEM ar:
hmrc.contact-details-1	=	Gallwch roi gwybod i CThEM am newid mewn incwm ar:
hmrc.contact-details-2	=	Ff&#244;n: 0300 200 3300
hmrc.contact-details-3	=	Ff&#244;n testun: 0300 200 3319
hmrc.contact-details-4	=	Y tu allan i''r DU: +44 135 535 9022
hmrc.contact-detials.time	=	Oriau agor
hmrc.contact-details-5	=	08:00 – 20:00, Dydd Llun – Dydd Gwener
hmrc.contact-details-6	=	08:00 – 16:00, Dydd Sadwrn
hmrc.contact-details-7	=	Ar gau ar Ddydd Sul a gwyliau''r banc
hmrc.contact-detials.calling.time	=	Yr amser gorau i gysylltu &#226; ni
hmrc.contact-details-8	=	Mae llinellau ffon yn llai prysur cyn 10:00, Dydd Llun i Ddydd Gwener
hmrc.contact-details-9	=	<a href="https://www.gov.uk/call-charges"> Gwybodaeth am gost galwadau</a>

#Eligibility Calculator
pages.calc.header	=	Cyfrifiannell Lwfans Priodasol
pages.calc.para1	=	Fel p&#226;r, darganfyddwch faint o dreth y gallwch ei harbed os ydych yn gwneud cais am Lwfans Priodasol yn y flwyddyn dreth hon.
pages.form.field.income	=	Incwm blynyddol yr unigolyn &#226;''r cyflog isaf cyn didynnu treth
pages.form.field.recipient-income	=	Incwm blynyddol yr unigolyn &#226;''r cyflog uchaf cyn didynnu treth
pages.calc.field-helper.income	=	Dyma ffigur eich incwm cyn didynnu treth.
pages.calc.field-helper.partners-income	=	Dyma ffigur ei (h)incwm cyn didynnu treth.
pages.calc.how-to-apply	=	Sut i wneud cais
pages.calc.skip-it.pre	=	Mae''r cam hwn yn opsiynol
pages.calc.skip-it	=	ewch heibio
estimate.tax.saving	=	Cyfrifo
eligibility.feedback.gain	=	Ar sail yr wybodaeth yr ydych wedi''i rhoi i ni, byddech yn elwa o tua <strong>£{0}</strong> y flwyddyn fel p&#226;r.
eligibility.feedback.loose	=	Ar sail y manylion yr ydych wedi''i rhoi, ni fyddwch yn elwa o wneud y trosglwyddiad.

#Multi-year select
pages.multi-year-select.heading	=	Cadarnhewch y blynyddoedd cynharach yr ydych am wneud cais ar eu cyfer

############################
#Should be added every year#
############################
eligibility.feedback.transferor-not-eligible-2016	=	Nid ydych yn gymwys ar gyfer Lwfans Priodasol. Fel yr unigolyn sy''n gwneud y trosglwyddiad, mae''n rhaid i''ch incwm fod yn llai na £43,000.
eligibility.feedback.transferor-not-eligible-2017	=	Nid ydych yn gymwys ar gyfer Lwfans Priodasol. Fel yr unigolyn sy''n gwneud y trosglwyddiad, mae''n rhaid i''ch incwm fod yn llai na £45,000.
eligibility.feedback.recipient-not-eligible-2016	=	Nid ydych yn gymwys ar gyfer Lwfans Priodasol. Rhaid i incwm blynyddol eich priod neu bartner sifil fod rhwng £11,001 a £43,000.
eligibility.feedback.recipient-not-eligible-2017	=	Nid ydych yn gymwys ar gyfer Lwfans Priodasol. Rhaid i incwm blynyddol eich priod neu bartner sifil fod rhwng £11,501 a £45,000.
eligibility.check.unlike-benefit-as-couple-2016	=	Rydych yn gymwys ar gyfer Lwfans Priodasol, ond mae''n annhebygol y byddwch yn elwa fel p&#226;r am fod eich incwm dros £11,000.
eligibility.check.unlike-benefit-as-couple-2017	=	Rydych yn gymwys ar gyfer Lwfans Priodasol, ond mae''n annhebygol y byddwch yn elwa fel p&#226;r am fod eich incwm dros £11,500.
max-benefit-2014	=	£212.00
max-benefit-2015	=	£212.00
max-benefit-2016	=	£220.00
max-benefit-2017	=	£230.00
your-income-2015	=	roedd eich incwm yn £10,600 neu''n llai
your-income-2016	=	roedd eich incwm yn £11,000 neu''n llai
your-income-2017	=	roedd eich incwm yn £11,500 neu''n llai
income-between-2015	=	roedd yr incwm rhwng £10,601 a £42,385
income-between-2016	=	roedd yr incwm rhwng £11,001 a £43,000
income-between-2017	=	roedd yr incwm rhwng £11,601 a £45,000

#Confirmation Message
pages.confirm.html.h1	=	Dylech wirio''ch manylion a chadarnhau''r cais
pages.confirm.html.check-details	=	Dylech wirio''r manylion yr ydych wedi''i rhoi, a chadarnhau mai''r unigolyn hwn yw''ch priod neu bartner sifil. Yna, gallwch wneud cais i drosglwyddo £1,060 o''ch Lwfans Personol iddo/iddi.

#Eligibility Check
eligibility.check.header	=	Eich cymhwyster
eligibility.check.h1	=	Eich perthynas
eligibility.check.span.h1	=	Gwiriwch eich cymhwyster
eligibility.check.span.para	=	Er mwyn gwneud cais am Lwfans Priodasol, rhaid i chi fod yn briod neu mewn partneriaeth sifil.
eligibility.check.married	=	A yw hyn yn berthnasol i chi?
eligibility.check.married.legend	=	A ydych yn briod neu mewn partneriaeth sifil sydd wedi''i chofrestru''n gyfreithlon?
eligibility.check.yes	=	Iawn
eligibility.check.married.error	=	Nid ydych yn gymwys ar gyfer Lwfans Priodasol am nad ydych yn briod neu mewn partneriaeth sifil sydd wedi''i chofrestru''n gyfreithlon.
multiyear.check.income	=	Er 6 Ebrill 2015, a oedd eich incwm blynyddol ar lefel y Lwfans Personol neu''n is?
eligibility.check.non-eligible	=	Ar sail eich atebion, nid ydych yn gymwys ar gyfer Lwfans Priodasol.
eligibility.check.lower.earner.information1	=	Er mwyn elwa o Lwfans Priodasol, chi sy''n gorfod ennill y lleiaf yn y perthynas ac ennill £{0} neu lai''r flwyddyn.
eligibility.check.lower.earner.information2	=	Dyma ffigur eich incwm cyn didynnu treth.
eligibility.check.lower.earner.h1	=	Eich incwm
eligibility.check.lower.earner.question	=	A yw hyn yn berthnasol i chi?
eligibility.check.lower.earner.error	=	Mae''n bosibl na fyddwch yn elwa o Lwfans Priodasol yn y flwyddyn dreth hon am fod eich incwm yn uwch na £{0}. Mae''n dal yn bosibl i chi wirio a fyddwch yn elwa ar gyfer blynyddoedd blaenorol os oedd eich incwm yn is yn y gorffennol.
eligibility.check.partners.income.h1	=	Incwm eich partner
eligibility.check.partners.income.information1	=	Er mwyn bod yn gymwys ar gyfer Lwfans Priodasol, rhaid i''ch partner fod yn ennill rhwng £{0} a £{1} y flwyddyn.
eligibility.check.partners.income.information2	=	Dyma ffigur ei (h)incwm cyn didynnu treth.
eligibility.check.partners.income.h2	=	A yw hyn yn berthnasol i''ch partner?
eligibility.check.partners.income.before.tax	=	Dyma ffigur ei (h)incwm cyn didynnu treth.
eligibility.check.partners.income.error	=	Nid ydych yn gymwys ar gyfer Lwfans Priodasol yn y flwyddyn dreth hon am fod incwm eich partner yn rhy uchel neu''n rhy isel. Mae''n dal yn bosibl i chi wirio''ch cymhwyster am flynyddoedd blaenorol.

#Verify
pages.verify_triage.header	=	Gwirio manylion adnabod
pages.verify_triage.para1	=	Cyn i chi fynd yn eich blaen, mae angen i ni wirio pwy ydych.
pages.verify_triage.para2	=	Caiff cwestiynau eu gofyn i chi nawr yn seiliedig ar wybodaeth sydd gan CThEM amdanoch.

#Finished Message
pages.finished.successful	=	Cais am Lwfans Priodasol yn llwyddiannus
pages.finished.para1.email1	=	Bydd e-bost &#226; manylion llawn yn cael ei anfon atoch yn  {0} i gydnabod eich cais, a hynny
pages.finished.para1.email2	=	o noreply@tax.service.gov.uk cyn pen 24 awr.
pages.finished.para2	=	Os nad yw''n ymddangos yn eich mewnflwch, edrychwch yn eich ffolder sbam neu sothach.
pages.finished.now	=	Yr hyn sy''n digwydd nesaf
pages.finished.para4	=	Bydd CThEM bellach yn prosesu''ch cais am Lwfans Priodasol. Gwiriwch yr e-bost yr ydym wedi''i anfon atoch am fanylion llawn ar sut y byddwch yn cael Lwfans Priodasol.
pages.finished.para5	=	Os ydynt yn gyflogedig ac yn talu treth trwy TWE, byddwn yn anfon hysbysiad o god treth diwygiedig ato/ati drwy''r post. Byddwn hefyd yn rhoi gwybod i''r cyflogwr i ddechrau defnyddio''r cod treth newydd.
pages.finished.para6	=	Bydd eich hysbysiad o god treth diwygiedig yn ymddangos yn eich cyfrif treth personol cyn pen 24 awr.
pages.finished.para7	=	Nid oes angen i chi gysylltu &#226; ni.
pages.finished.back-pta	=	Yn &#244;l i''r Cyfrif Treth Personol
pages.finished.check-link-para	=	Gallwch <a id="pta-link" href="{0}" data-journey-click="marriage-allowance:outboundlink:ptaclick_finish" >wirio''ch Lwfans Priodasol presennol a gwneud newidiadau</a> ar unrhyw bryd drwy''ch cyfrif treth personol.
pages.finished.survey-link	=	<a id="survey-link" href="{0}">Beth oedd eich barn am y gwasanaeth hwn?</a> (yn cymryd 30 eiliad)

#Registration page - Your spouse details
pages.form.h1	=	Manylion eich priod neu bartner sifil
pages.form.details	=	Fel yr unigolyn &#226;''r cyflog isaf, gallwch <span id="transferor-name">{0}</span> wneud cais nawr i helpu''ch partner i ostwng swm y dreth y mae''n ei dalu/thalu.
pages.form.enter-data	=	Nodwch fanylion eich priod neu bartner sifil:
pages.form.field.name	=	Beth yw enw cyntaf eich priod neu bartner sifil?
pages.form.field.last-name	=	Beth yw enw olaf eich priod neu bartner sifil?
pages.form.field.gender	=	Beth yw rhyw eich priod neu bartner sifil?
pages.form.field.gender.male	=	Gwryw
pages.form.field.gender.female	=	Benyw
pages.form.field-helper.gender	=	Bydd yr wybodaeth hon yn ein helpu i gadarnhau pwy ydyw
pages.form.field.nino	=	Beth yw rhif Yswiriant Gwladol eich priod neu bartner sifil?
pages.form.field-helper.nino-example	=	Er enghraifft, QQ 12 34 56 C
pages.form.field-helper.nino-where	=	Ble y gallaf ddod o hyd i hwn?
pages.form.field-helper.nino-found	=	Mae hwn i''w weld ar gerdyn Yswiriant Gwladol neu ar waith papur swyddogol eich priod neu bartner sifil, megis slipiau cyflog, llythyrau ynghylch budd-daliadau neu gredydau treth
pages.form.field-helper.dom	=	Er enghraifft, 31 3 1980
pages.form.field-helper.dod	=	Er enghraifft, 31 3 1980
pages.form.field.your-confirmation	=	E-bost cadarnhau
pages.form.field.yourDetails	=	Byddwn yn e-bostio cadarnhad o''ch cais am Lwfans Priodasol cyn pen 24 awr. Ni fyddwn yn rhannu''ch cyfeiriad e-bost gydag unrhyw un arall.
pages.form.field.transferor-email	=	Eich cyfeiriad e-bost
pages.form.field.enter-email	=	Nodwch gyfeiriad e-bost
pages.form.field.dod	=	Os ydych wedi ymwahanu &#226;''ch priod neu bartner sifil ar hyn o bryd, gallwch barhau i gael Lwfans Priodasol hyd nes eich bod yn dod a''ch priodas neu bartneriaeth sifil i ben yn gyfreithlon.
pages.form.field.dod.question	=	Pryd y gwnaethoch ddod &#226;''ch priodas neu''ch partneriaeth sifil i ben yn gyfreithlon?

#Date of Marriage
pages.date-of-marriage.heading	=	Dyddiad y briodas neu ffurfio''r bartneriaeth sifil
pages.date-of-marriage.para1	=	Mae hyn er mwyn sicrhau ein bod yn caniat&#225;u i chi elwa o''r Lwfans Priodasol am y maint cywir o amser.
pages.date-of-marriage.para2	=	Cafodd y Lwfans Priodasol ei gyflwyno gyntaf ar 6 Ebrill 2015. Felly, mae''n bosibl y gallwch wneud cais ar gyfer blynyddoedd treth blaenorol.
pages.date-of-marriage.h2	=	Pryd y gwnaethoch briodi neu ffurfio partneriaeth sifil gyda''ch partner presennol?

#How it works
pages.how-it-works.heading	=	Sut y mae''n gweithio
pages.how-it-works.lede-pre1	=	<a href="https://www.gov.uk/marriage-allowance-guide">Mae''r Lwfans Priodasol</a> yn caniat&#225;u i chi drosglwyddo £{0} o''ch Lwfans Personol i''ch priod neu bartner sifil.
pages.how-it-works.lede-pre2	=	Gall hyn ostwng treth eich priod neu bartner sifil hyd at £{0} y flwyddyn dreth hon (6 Ebrill i 5 Ebrill y flwyddyn nesaf).
pages.how-it-works.lede-pre4	=	Er mwyn elwa fel p&#226;r, mae angen i chi ennill llai na''ch partner a chael incwm o £{0} neu lai.
pages.how-it-works.lede-pre5	=	Os oeddech yn gymwys ar gyfer Lwfans Priodasol ym mlwyddyn dreth {0} i {1} , gallwch &#244;l-ddyddio''ch cais i {2} a gostwng y dreth a dalwyd hyd at £432.
pages.how-it-works.lede-in	=	Lwfans Personol
pages.how-it-works.lede-post	=	i''ch priod neu''ch partner sifil.
pages.how-it-works.tse	=	i weld a ydych yn gymwys ar gyfer Lwfans Priodasol
pages.how-it-works.apply.heading	=	Cyn i chi wneud cais
pages.how-it-works.email	=	Cewch e-bost yn cadarnhau''ch cais.
pages.how-it-works.detail	=	Mae angen eich rhif Yswiriant Gwladol arnoch, ac un eich partner.

#Change of Circumstances
change.status.button	=	Canslo Lwfans Priodasol
change.status.transferor.ha.button	=	Dod &#226; Lwfans Priodasol i ben
change.status.recipient.ha.button	=	Dod &#226; Lwfans Priodasol i ben
change.status.recipient.previous.year.button	=	Gwneud cais ar gyfer blynyddoedd blaenorol
change.status.transferor.p1	=	Gallwch ddileu Lwfans Priodasol os yw un o''r canlynol yn berthnasol:
change.status.receiver.p1	=	Gallwch ganslo Lwfans Priodasol os yw un o''r canlynol yn berthnasol:
change.status.transferor.list	=	<li>rydych wedi ysgaru neu ddod &#226;''ch partneriaeth sifil i ben</li><li>mae''ch incwm wedi newid</li><li>rydych am ganslo''r lwfans</li><li>rydych wedi dioddef profedigaeth</li>
change.status.receiver.list	=	<li>rydych wedi ysgaru neu ddod &#226;''ch partneriaeth sifil i be</li><li>mae''ch incwm wedi newid</li><li>rydych am wrthod y lwfans</li><li>rydych wedi dioddef profedigaeth</li>
change.status.reason-for	=	Rheswm dros newid
change.status.reason-for-divorce	=	A ydych am gadw''ch Lwfans Priodaosl yn ei le tan {0}?
change.status.confirm.info	=	Byddwn yn e-bostio cadarnhad eich bod wedi canslo''ch Lwfans Priodasol cyn pen 24 awr.
change.status.confirm.more.info	=	Ni fyddwn yn rhannu''ch cyfeiriad e-bost gydag unrhyw un arall.
change.status.confirm-cancellation.button	=	Cadarnhau canslo
change.status.confirm.field.your-email	=	Byddwn yn anfon cadarnhad atoch i ddweud eich bod wedi canslo.
change.status.confirm.field.your-name	=	Eich enw
change.status.earnings.h1	=	Newid mewn incwm
change.status.earnings.h2	=	Mae angen i chi roi gwybod i ni os yw''ch incwm chi neu''ch partner yn newid er mwyn i ni allu rhoi gwybod i chi:
change.status.earnings.tr.instruction-1	=	os bydd gwneud cais am Lwfans Priodasol o fudd i chi fel p&#226;r o hyd
change.status.earnings.tr.instruction-2	=	os oes angen i chi ganslo''ch Lwfans Priodasol
change.status.earnings.rec.instruction-1	=	os ydych yn disgwyl i''ch incwm dros y flwyddyn dreth gyfan fod yn fwy na £{0}, oherwydd na fyddwch yn gymwys fel p&#226;r rhagor yn y flwyddyn dreth hon
change.status.earnings.rec.instruction-2	=	os yw''ch partner yn disgwyl i''w (h)incwm dros y flwyddyn dreth gyfan fod yn fwy na £{0}, oherwydd mae''n bosibl na fyddwch yn elwa o Lwfans Priodasol fel p&#226;r
change.status.divorce.date.invalid.h1	=	Mae problem gyda''r dyddiadau yr ydych wedi''u nodi
change.status.divorce.date.invalid.para1	=	Ni all y dyddiad y gwnaethoch ysgaru neu ddiddymu''ch partneriaeth sifil fod cyn y dyddiad y gwnaethoch ddechrau hawlio Lwfans Priodasol.
change.status.divorce.date.invalid.para2	=	Gallwch fynd yn &#244;l a gwirio bod yr wybodaeth yr ydych wedi''i nodi''n gywir.
change.status.divorce.date.invalid.para3	=	Cysylltwch &#226; CThEM os ydych o''r farn bod y dyddiad anghywir gennym ar gyfer dechrau''ch priodas neu bartneriaeth sifil.
change.status.divorce.h1	=	Dyddiad ysgaru neu ddod &#226;''r bartneriaeth sifil i ben
change.status.divorce.header	=	Eich dyddiad ysgaru
change.status.divorce-py-heading	=	Dileu''r trosglwyddiad Lwfans Priodasol hwn
change.status.divorce-py-content	=	Caiff hyn ei ddileu o ddechrau''r flwyddyn dreth bresennol, Ebrill 6{0} ymlaen.
change.status.divorce.transferor.directions	=	Os ydych yn canslo Lwfans Priodasol, gallwch ddewis naill ai i''w gadw yn ei le tan {0} (diwedd y flwyddyn dreth bresennol) neu ddod ag ef i ben o {1} (dechrau''r flwyddyn dreth bresennol) ymlaen.
change.status.divorce.transferor.h1	=	Canslo Lwfans Priodasol yn sgil ysgariad neu ddod &#226; phartneriaeth sifil i ben
change.status.divorce.transferor.conditional1.h1	=	Canslo Lwfans Priodasol yn sgil ysgariad neu ddod &#226; phartneriaeth sifil i ben

change.status.divorce.recipient.condition.h1	=	Ysgariad neu ddiwedd partneriaeth sifil

change.status.divorce.transferor.conditional1.para1	=	Rhoesoch wybod i ni y gwnaethoch ysgaru neu ddod &#226;''ch partneriaeth sifil i ben ar {0}.
change.status.divorce.transferor.conditional1.para2	=	Gan fod y dyddiad hwn yn ystod y flwyddyn dreth flaenorol:
change.status.divorce.transferor.conditional1.para3	=	bydd eich Lwfans yn aros yn ei le tan {0}, sef diwedd y flwyddyn dreth pan wnaethoch ysgaru
change.status.divorce.transferor.conditional1.para4	=	os nad yw''ch cyn-bartner wedi talu digon o dreth, byddwn yn ei chasglu drwy addasu''i god treth
change.status.divorce.transferor.conditional2.para2	=	Gallwch gadw''ch Lwfans Priodasol tan {0}, sef diwedd y flwyddyn dreth pan wnaethoch ysgaru. Bydd eich Lwfans Priodasol yn cael ei ddileu o {1}, sef dechrau''r flwyddyn dreth bresennol ymlaen.
change.status.divorce.transferor.conditional2.para3	=	Rhown wybod i chi os ydych wedi talu''r swm cywir o dreth ar ddiwedd y flwyddyn dreth. Os nad ydych wedi talu digon, byddwn yn ei chasglu drwy addasu''ch cod treth.
change.status.divorce.transferor.option1	=	Os ydych yn penderfynu ei gadw yn ei le tan {0}, ni fydd yn rhaid i''ch cyn-bartner dalu unrhyw dreth.
change.status.divorce.transferor.option2	=	Os ydych yn dewis dod ag ef i ben o {0}, efallai ni fydd eich cyn-bartner wedi talu digon o dreth a bydd yn rhaid iddo dalu''r dreth honno. Byddwn yn casglu unrhyw dreth sydd arno drwy addasu''i god treth.
change.status.divorce.transferor.keep	=	A hoffech gadw''ch Lwfans Priodasol tan ddiwedd y flwyddyn dreth?
change.status.divorce.transferor.eoy-yes	=	Bydd eich Lwfans Priodasol yn parhau tan ddiwedd y flwyddyn dreth hon ({0}). Bydd eich Lwfans Personol yn cael ei addasu ar ddechrau''r flwyddyn dreth newydd ar {1}.
change.status.divorce.transferor.eoy-no	=	Bydd eich Lwfans Priodasol yn dod i ben o {0} ymlaen.<br><p>Gallai hyn arwain at eich cyn-bartner yn gorfod ad-dalu unrhyw dreth sydd arno.</p>
change.status.divorce.recipient.para1	=	bydd eich Lwfans Priodasol yn cael ei ddileu o {0}, sef diwedd y flwyddyn dreth bresennol
change.status.divorce.recipient.previous.para1	=	bydd eich Lwfans Priodasol yn cael ei ganslo o {0} ymlaen
change.status.divorce.recipient.previous.para2	=	os nad ydych wedi talu digon o dreth, fel arfer byddwn yn ei chasglu drwy addasu''ch cod treth
change.status.divorce.recipient.content1	=	Gan fod y dyddiad hwn yn ystod y flwyddyn dreth bresennol:
change.status.divorce.recipient.options	=	Ar &#244;l i chi roi gwybod i ni, bydd eich Lwfans Priodasol yn aros yn ei le tan ddiwedd y flwyddyn dreth ({0}). Ni fydd CThEM yn gofyn i chi ad-dalu''r lwfans ychwanegol hwn.
change.status.divorce.recipient.directions	=	Dylech roi gwybod i ni os ydych wedi ysgaru ac mae gennych <a href="{0}">archddyfarniad absoliwt</a>, neu os yw''ch partneriaeth sifil wedi dod i ben ac mae gennych <a href="{1}">orchymyn terfynol</a>. Dyma''r dogfennau sy''n dod &#226;''ch priodas neu''ch partneriaeth sifil i ben yn gyfreithlon.
change.status.historic-active.result	=	Gallai dileu Lwfans Priodasol o ddechrau''r flwyddyn dreth arwain at eich partner yn tandalu treth. Rhown wybod iddo ar ddiwedd y flwyddyn dreth. Bydd unrhyw dandaliad fel arfer yn cael ei gasglu drwy addasu''i god treth.
change.status.historic-active.directions	=	Gallwch ddileu Lwfans Priodasol o ddechrau''r flwyddyn dreth ({2}) os ydych wedi ysgaru ac mae gennych <a href="{0}">archddyfarniad absoliwt</a>, neu os yw''ch partneriaeth sifil wedi dod i ben ac mae gennych <a href="{1}">orchymyn terfynol</a>. Dyma''r dogfennau sy''n dod &#226;''ch priodas neu''ch partneriaeth sifil i ben yn gyfreithlon.
change.status.cancel.h1	=	Canslo Lwfans Priodasol

change.status.cancel.content	=	Byddwn yn canslo''ch Lwfans Priodasol, ond bydd yn aros yn ei le tan {0}, sef diwedd y flwyddyn dreth bresennol.
change.status.cancel.content1	=	Bydd eich Lwfans Priodasol yn dychwelyd i''r swm blaenorol o {0}, sef dechrau''r flwyddyn dreth newydd. Ni fydd yn rhaid i''ch partner ad-dalu unrhyw dreth.
change.status.reject.h1	=	Dileu cais blaenorol am Lwfans Priodasol
change.status.reject.content	=	Caiff eich Lwfans Priodasol ei ganslo o ({0}) ymlaen, sef dechrau''r flwyddyn dreth pan gawsoch ef am y tro cyntaf.
change.status.reject.warning	=	Gallai hyn arwain at beidio &#226; thalu digon o dreth. Rhown wybod i chi a ydych wedi talu''r swm cywir o dreth ar ddiwedd y flwyddyn dreth. Os nad ydych wedi talu digon, fel arfer byddwn yn ei chasglu drwy addasu''ch cod treth.
change.status.reject.previous.content	=	Gallwch ddileu''r Lwfans Priodasol y gwnaethoch ei hawlio''n flaenorol. Caiff y lwfans ei ddileu o {0}, sef dechrau''r flwyddyn dreth pan gawsoch ef am y tro cyntaf.
change.status.reject.previous.warning	=	Gallai hyn arwain at dandalu treth. Rhown wybod i chi a ydych wedi talu''r swm cywir o dreth ar ddiwedd y flwyddyn dreth. Fel arfer, bydd unrhyw dandaliad yn cael ei gasglu drwy addasu''ch cod treth.
change.status.allowance	=	Statws y lwfans
change.status.realtionship-end	=	Rheswm dros ganslo
change.status.confirm-removal.button	=	Cadarnhau dileu
change.status.divorce-cy-heading	=	Dileu''r trosglwyddiad Lwfans Priodasol hwn
change.status.divorce-cy-content	=	Bydd hyn yn cael ei ddileu ar ddiwedd y flwyddyn dreth bresennol, sef Ebrill 5 {0}.
change.status.cancel-your.h1	=	Canslo Lwfans Priodasol
change.status.cancel-your.p	=	Pam yr ydych am ganslo''ch Lwfans Priodasol?
change.status.confirm.email	=	Nodwch eich cyfeiriad e-bost i gadarnhau
change.status.history.h4	=	Eich ceisiadau am Lwfans Priodasol
change.status.start-date	=	Dyddiad dechrau
change.status.end-date	=	Dyddiad dod i ben
change.status.history.allowance-status	=	Statws y lwfans
change.status.history.status	=	Statws
change.status.history.role	=	R&#244;l y lwfans
change.status.history.reason	=	Rheswm dros newid
change.status.active	=	Gweithredol
change.status.active.present.year	=	– Presennol
change.status.active.to	=	–
change.status.transferor.amount	=	Byddwch yn rhoi''r gorau i drosglwyddo Lwfans Priodasol i''ch priod neu bartner sifil ddiwedd blwyddyn dreth ({0}).
change.status.receiving.amount	=	Byddwch yn rhoi''r gorau i gael Lwfans Priodasol gan eich priod neu bartner sifil ddiwedd blwyddyn dreth ({0}).
change.status.transferor.stop-sooner	=	Gallwch ddod &#226;''ch trosglwyddiad Lwfans Priodasol i ben yn gynharach.
change.status.recipient.stop-sooner	=	Gallwch beidio &#226; chael Lwfans Priodasol yn gynharach.
change.status.finish.divorce	=	Ysgariad yn llwyddiannus

cchange.status.finish.will-be-current	=	Caiff eich Lwfans Priodasol ei ddileu ar ddiwedd y flwyddyn dreth bresennol.
change.status.finish.will-be-next	=	Bydd eich Lwfans Priodasol yn cael ei ddileu o ddechrau''r flwyddyn dreth bresennol ymlaen.
change.status.apply	=	Gwneud cais am Lwfans Priodasol
change.status.have-not-applied	=	Nid ydych yn elwa o Lwfans Priodasol ar hyn o bryd.
change.status.ask-to-check	=	Os ydych yn briod neu mewn partneriaeth sifil, efallai y gallwch drosglwyddo rhywfaint o''ch Lwfans Personol di-dreth i''ch partner. Gwiriwch a ydych yn gymwys i wneud cais am Lwfans Priodasol.
change.status.bereavement.sorry	=	Mae''n ddrwg gennym am eich colled
change.status.bereavement.notify-hmrc	=	Gallwch roi gwybod i CThEM am brofedigaeth ar:
change.status.bereavement.rec.instruction	=	Os trosglwyddodd eich partner rywfaint o''i Lwfans Personol i chi cyn iddo farw:
change.status.bereavement.rec.instruction-1	=	bydd eich Lwfans Personol yn parhau ar y lefel uchaf tan ddiwedd y flwyddyn dreth (5 Ebrill)
change.status.bereavement.rec.instruction-2	=	caiff ei yst&#226;d ei drin fel bod ei Lwfans Personol yn llai, am ei fod wedi trosglwyddo ychydig ohono i chi
change.status.bereavement.tr.instruction	=	Os yw''ch partner yn marw ar &#244;l i chi drosglwyddo rhywfaint o''ch Lwfans Personol iddo:
change.status.bereavement.tr.instruction-1	=	caiff ei yst&#226;d ei drin fel bod ganddo''r Lwfans Personol ychwanegol y gwnaethoch drosglwyddo iddo
change.status.bereavement.tr.instruction-2	=	bydd eich Lwfans Personol yn dychwelyd i''r swm arferol ar ddiwedd y flwyddyn dreth (5 Ebrill)
change.status.divorce.radio	=	Ysgariad neu ddiwedd partneriaeth sifil
change.status.bereavement.radio	=	Profedigaeth
change.status.earnings.radio	=	Newid i''ch incwm
change.status.cancel.radio	=	Rwyf am roi''r gorau i gael taliadau Lwfans Priodasol
change.status.confirm-change	=	Cadarnhewch eich bod am newid y trosglwyddiad Lwfans Priodasol hwn.
change.status.previous-years	=	Rydym wedi sylwi y gallech wneud cais am Lwfans Priodasol ar gyfer blynyddoedd treth blaenorol. Os ydych yn gymwys, byddwn yn ei &#244;l-ddyddio ac yn anfon siec at eich partner drwy''r post.
confirm.transferor.heading	=	Cadarnhewch ganslo Lwfans Priodasol
confirm.recipient.ended.reject.heading	=	Cadarnhewch ddileu cais blaenorol am Lwfans Priodasol
pages.ended.reject.message	=	Rydych wedi gofyn i ni ddileu''ch Lwfans Priodasol o flwyddyn dreth {0} ymlaen. Mae hyn yn golygu:
pages.ended.reject.message1	=	caiff eich Lwfans Priodasol ei ddileu o {0} ymlaen, sef dechrau''r flwyddyn dreth pan gawsoch ef am y tro cyntaf
pages.ended.reject.message2	=	os nad ydych wedi talu digon o dreth, fel arfer byddwn yn ei chasglu drwy addasu''ch cod treth
pages.confirm.message	=	Rydych wedi gofyn i ni ganslo''ch Lwfans Priodasol. Mae hyn yn golygu:
pages.confirm.message1	=	bydd eich Lwfans Priodasol yn aros yn ei le tan {0}, sef diwedd y flwyddyn dreth bresennol
pages.confirm.message2	=	bydd eich Lwfans Priodasol yn dychwelyd i''r swm arferol o {0} ymlaen, sef dechrau''r flwyddyn dreth newydd
pages.reject.message1	=	caiff eich Lwfans Priodasol ei ganslo o {0} ymlaen, sef dechrau''r flwyddyn dreth pan gawsoch ef am y tro cyntaf
pages.reject.message2	=	byddwn yn rhoi gwybod i chi ar ddiwedd y flwyddyn dreth a ydych wedi talu''r swm cywir o dreth
pages.reject.message3	=	os nad ydych wedi talu digon o dreth, fel arfer byddwn yn ei chasglu drwy addasu''ch cod treth
confirm.cancellation.button	=	Cadarnhau canslo
pages.confirm.divorce.cy.message	=	Rydych wedi gofyn i ni gadw Lwfans Priodasol yn ei le tan {0}, sef diwedd y flwyddyn dreth bresennol. Mae hyn yn golygu:
pages.confirm.divorce.cy.message1	=	bydd eich Lwfans Priodasol yn dychwelyd i''r swm arferol o {0} ymlaen, sef dechrau''r flwyddyn dreth newydd
pages.confirm.divorce.cy.prev.message	=	Rydych wedi gofyn i ni ganslo''ch Lwfans Priodasol. Mae hyn yn golygu:
pages.confirm.divorce.cy.prev.message1	=	bydd eich Lwfans yn aros yn ei le tan {0}, sef diwedd y flwyddyn dreth pan wnaethoch ysgaru
pages.confirm.divorce.cy.prev.message2	=	os nad yw''ch cyn-bartner wedi talu digon o dreth, byddwn yn ei chasglu drwy addasu''i god treth
pages.confirm.divorce.py.message	=	Rydych wedi gofyn i ni ganslo''ch Lwfans Priodasol o {0} ymlaen, sef dechrau''r flwyddyn dreth bresennol. Mae hyn yn golygu:
pages.confirm.divorce.py.message1	=	os nad yw''ch cyn-bartner wedi talu digon o dreth, byddwn yn ei chasglu drwy addasu''i god treth
pages.confirm.divorce.py.message2	=	bydd eich Lwfans Personol yn dychwelyd i''r swm arferol o {0} ymlaen, sef dechrau''r flwyddyn dreth bresennol
pages.confirm.recipient.divorce.cy.prev.message1	=	caiff eich Lwfans Priodasol ei ganslo o {0} ymlaen, sef diwedd y flwyddyn dreth pan wnaethoch ysgaru
pages.confirm.recipient.divorce.cy.prev.message2	=	os nad ydych wedi talu digon o dreth, fel arfer byddwn yn ei chasglu drwy addasu''ch cod treth
pages.confirm.recipient.divorce.cy.message1	=	bydd eich Lwfans Priodasol yn aros yn ei le tan {0}, sef diwedd y flwyddyn dreth bresennol
pages.confirm.recipient.divorce.cy.message2	=	bydd eich Lwfans Priodasol yn dychwelyd i''r swm arferol o {0} ymlaen, sef dechrau''r flwyddyn dreth newydd

#application errors
pages.form.error-header	=	Mae problem wedi codi
pages.errors.timeout-pta.header	=	Rydych wedi allgofnodi o''ch Cyfrif Treth Personol.
pages.errors.timeout-pta.action	=	Mewngofnodwch i''ch Cyfrif Treth Personol eto i wneud cais am Lwfans Priodasol.
pages.errors.timeout-pta.back	=	Yn &#244;l i''r Cyfrif Treth Personol
pages.form.error.confirm.data	=	Gwiriwch fod eich gwybodaeth yn gywir, yn y man cywir ac yn y fformat cywir.
pages.form.error.mandatory.data	=	Gwiriwch eich bod wedi rhoi atebion.
transferor.not.found	=	Ni allwn ddod o hyd i gofnod CThEM ar eich cyfer.
recipient.not.found.para1	=	Ni allwn ddod o hyd i gofnod CThEM ar gyfer eich priod neu''ch partner sifil.
recipient.not.found.para2	=	Gwiriwch gydag ef/hi a chadarnhau''r manylion yr ydych wedi eu rhoi.
transferor.no-eligible-years	=	Nid oeddem yn gallu prosesu''ch cais am Lwfans Priodasol.
transferor.no-previous-years-available	=	Yn seiliedig ar ddyddiad y briodas neu ffurfio''r bartneriaeth sifil yr ydych wedi''i roi, nid ydych yn gymwys ar gyfer Lwfans Priodasol.
recipient.has.relationship.para1	=	Nid oeddem yn gallu prosesu''ch cais.
recipient.has.relationship.para2	=	Gwiriwch &#226;''ch priod neu''ch partner sifil a chadarnhau''r manylion yr ydych wedi''u rhoi.
session.timeout.button	=	Dechrau eto
session.timeout.statement	=	Mae''ch sesiwn wedi cyrraedd y terfyn amser
session.timeout.verbose-statement	=	Mae''r system wedi''ch allgofnodi o Lwfans Priodasol.
create.relationship.failure	=	Ni ellir creu perthynas
not.authorised	=	Mae''n ddrwg gennym. Nid oes gennych yr awdurdod i fynd yn eich blaen.
technical.issue.para1	=	Mae problemau technegol wedi codi
technical.issue.para2	=	Mae problemau technegol wedi codi. Rhowch gynnig arall arni mewn ychydig o funudau.
technical.issue.back	=	Dychwelyd i GOV.UK
technical.other-ways.h1	=	Ffyrdd eraill o wneud cais am Lwfans Priodasol
technical.other-ways.para1	=	Nid oeddem yn gallu cadarnhau pwy ydych ar-lein. Ffoniwch Gyllid a Thollau EM (CThEM) i wneud cais am Lwfans Priodasol.
technical.other-ways.para2	=	Bydd angen i chi wybod beth yw''ch rhif Yswiriant Gwladol chi a''ch priod neu bartner sifil pan fyddwch yn ffonio.
title.cannot-find-details	=	Methu dod o hyd i fanylion
title.technical-error	=	Problem dechnegol
technical.cannot-find-details.h1	=	Ni allwn ddod o hyd i fanylion eich Lwfans Priodasol
technical.cannot-find-details.para1	=	Ffoniwch ni er mwyn newid eich Lwfans Priodasol. Sicrhewch fod gennych eich rhif Yswiriant Gwladol wrth law pan fyddwch yn ffonio
technical.technical-error.h1	=	Mae problem dechnegol wedi codi
technical.technical-error.para1	=	Rhowch gynnig arall arni. Os yw''r broblem yn parhau, ffoniwch ni er mwyn newid eich Lwfans Priodasol. Sicrhewch fod gennych eich rhif Yswiriant Gwladol wrth law pan fyddwch yn ffonio.

generic.translation.text	=	Mae''r dudalen hon hefyd ar gael yn
generic.translation.english	=	Saesneg (English)
generic.translation.welsh	=	Cymraeg
radio.yes	=	Iawn
radio.no	=	Na

#history page
pages.history.help.partner	=	Ar hyn o bryd, rydych yn helpu''ch partner i elwa o Lwfans Priodasol.
pages.history.helped.by.partner	=	Ar hyn o bryd, mae''ch partner yn eich helpu i elwa o Lwfans Priodasol.
pages.history.cancellation	=	Gallwch ganslo Lwfans Priodasol ar-lein
pages.history.cancellation1	=	Os ydych wedi ysgaru neu wedi dod &#226;''ch partneriaeth sifil i ben, gallwch ganslo''ch Lwfans Priodasol ar-lein. Os ydych wedi ymwahanu &#226;''ch priod neu bartner sifil ar hyn o bryd, gallwch barhau i gael Lwfans Priodasol hyd nes eich bod yn dod a''ch priodas neu bartneriaeth sifil i ben yn gyfreithlon.
pages.history.cancellation2	=	Gallwch hefyd ganslo er mwyn dod &#226; thaliadau i ben os ydych yn dal i fod yn briod neu mewn partneriaeth sifil, ond nad ydych bellach am elwa o Lwfans Priodasol.

pages.history.partner.help	=	Ar hyn o bryd, mae''ch partner yn eich helpu i elwa o Lwfans Priodasol.
pages.history.cancel	=	Gallwch ganslo Lwfans Priodasol:
pages.history.cancel1	=	os ydych wedi ysgaru neu ddod &#226;''ch partneriaeth sifil i ben
pages.history.cancel2	=	os yw''ch incwm wedi newid
pages.history.cancel3	=	os ydych am wrthod y lwfans
pages.history.cancel4	=	os ydych wedi dioddef profedigaeth
pages.history.button.remove	=	Dileu lwfans

#eligible year page
pages.eligibleyear.currentyear	=	Gallwch wneud cais am y flwyddyn dreth bresennol
pages.eligibleyear.toldus	=	Rhoesoch wybod i ni eich bod wedi priodi neu ffurfio partneriaeth sifil &#226; <span id="firstNameOnly">{0}</span> ar
pages.eligibleyear.thisyear	=	Bydd y flwyddyn dreth bresennol</span><br>{0} ymlaen
pages.eligibleyear.li1	=	yn talu hyd at £{0} yn llai o dreth bob blwyddyn
pages.eligibleyear.li2	=	byddwn yn addasu cod treth <span id="firstNameOnly3">{0}</span> i gynnwys y lwfans ychwanegol hwn
pages.eligibleyear.li3	=	bydd yn adnewyddu''n awtomatig bob blwyddyn hyd nes eich bod chi neu <span id="firstNameOnly4">{0}</span> yn ei ganslo neu <a href="https://www.gov.uk/marriage-allowance-guide/if-your-circumstances-change">nad ydych bellach yn gymwys</a>
pages.eligibleyear.doyou.want	=	A ydych am wneud cais ar gyfer y flwyddyn dreth bresennol ymlaen?
pages.eligibleyear.notice	=	Gallwch wneud cais ar gyfer blynyddoedd cynharach os ydych yn mynd yn eich blaen.


#multi-year
pages.multiyear.taxyear	=	blwyddyn dreth
pages.multiyear.canclaim	=	Gallwch chi a <span id="firstNameOnly">{0}</span> wneud cais am Lwfans Priodasol ar gyfer blwyddyn dreth {1}:
pages.multiyear.successful	=	Os yw''ch cais yn llwyddiannus, bydd Lwfans Priodasol yn cael ei &#244;l-ddyddio ar gyfer blwyddyn dreth {0} a bydd <span id="firstNameOnly3"> {1} </span> yn cael siec am hyd at {2}.
pages.multiyear.extrayears	=	A hoffech wneud cais ar gyfer y flwyddyn dreth ychwanegol hon hefyd?

#previous-years
pages.previousyear.header	=	Gallwch wneud cais ar gyfer blynyddoedd treth blaenorol
pages.previousyear.lede	=	Gallwch wneud cais am Lwfans Priodasol o''r adeg pan gafodd ei gyflwyno am y tro cyntaf, sef 6 Ebrill 2015.
pages.previousyear.para	=	Rhoesoch wybod i ni eich bod wedi priodi neu ffurfio partneriaeth sifil &#226; <span id="firstNameOnly">{0}</span> ar <span id="marriageDate">{1}</span>. Mae hyn yn golygu y gallwch wneud cais ar gyfer blynyddoedd treth blaenorol.

#confirm-page
pages.confirm.lower.earner	=	Eich manylion (yr unigolyn &#226;''r cyflog isaf)
pages.confirm.higher.earner	=	Manylion eich partner (yr unigolyn &#226;''r cyflog uchaf)
pages.confirm.current.tax	=	Rhoesoch wybod i ni eich bod wedi priodi neu ffurfio partneriaeth sifil &#226; <span id="firstNameOnly">{0}</span> ar <span id="marriageDate">{1}</span>. Mae hyn yn golygu y gallwch wneud cais ar gyfer blynyddoedd treth blaenorol.
pages.confirm.current.tax.desc	=	Bydd CThEM yn newid codau treth chi a {0} er mwyn arbed {1} hyd at £{2}. Bydd eich Lwfans Priodasol yn parhau''n awtomatig hyd nes eich bod chi neu {3} yn ei ganslo, neu nad ydych bellach yn gymwys fel p&#226;r.
pages.confirm.previous.tax	=	Blwyddyn dreth flaenorol: {0} i {1}
pages.confirm.previous.tax.desc	=	Bydd CThEM yn gwirio''r manylion yr ydych wedi''u rhoi cyn anfon {0} siec drwy''r post am hyd at {1}.
pages.confirm.warning	=	Dylech wirio''r manylion yr ydych wedi''u rhoi a sicrhau mai dyma''r person yr ydych am wneud cais am Lwfans Priodasol gydag ef/hi.
pages.confirm.button	=	Cadarnhewch eich cais
pages.confirm.marriage.details	=	Manylion eich Lwfans Priodasol
pages.confirm.date.of.marriage	=	Dyddiad y briodas neu ffurfio''r bartneriaeth sifil

#change-of-circs-finish-page
pages.coc.finish.header	=	Lwfans Priodasol wedi''i ganslo
pages.coc.finish.acknowledgement	=	Anfonir e-bost atoch yn cydnabod y canslo yn <strong>{0}</strong> o <strong>noreply&#64;tax.service.gov.uk</strong> cyn pen 24 awr.
pages.coc.finish.junk	=	Os nad yw''n ymddangos yn eich mewnflwch, edrychwch yn eich ffolder sbam neu sothach.
pages.coc.finish.whn	=	Yr hyn sy''n digwydd nesaf
pages.coc.finish.para1	=	Bydd y canslo''n cael ei brosesu nawr gan CThEM. Am fanylion llawn, edrychwch ar yr e-bost yr ydym wedi''i anfon atoch.
pages.coc.finish.para2	=	Nid oes angen i chi gysylltu &#226; ni. Gallwch <a href="history">wirio statws</a> eich Lwfans Priodasol ar-lein.

date.fields.day	=	Diwrnod
date.fields.month	=	Mis
date.fields.year	=	Blwyddyn

change.other.caption	=	Newidiadau eraill sy''n effeithio ar Lwfans Priodasol
change.other.sub.caption1	=	Newid mewn incwm
change.other.income.content	=	Er mwyn elwa o Lwfans Priodasol fel p&#226;r, dylech ennill £{0} neu lai''r flwyddyn. Er mwyn bod yn gymwys, mae''n rhaid i''ch partner ennill rhwng £{1} a £{2} y flwyddyn.
change.other.income.link	=	Er mwyn rhoi gwybod i ni am newid mewn incwm, cysylltwch &#226; CThEM
change.other.sub.caption2	=	Profedigaeth
change.other.bereavement.content	=	Os yw''ch partner yn marw, bydd eich Lwfans Priodasol yn newid.
change.other.bereavement.link	=	Er mwyn rhoi gwybod i ni am brofedigaeth, cysylltwch &#226; CThEM
change.status.active	=	Gweithredol

error.invalid.date.format	=	Rhaid i chi nodi dyddiad dilys.

pages.noyears.h1	=	Nid ydych wedi dewis blynyddoedd treth i wneud cais ar eu cyfer
pages.noyears.content1	=	Ewch yn &#244;l os ydych am ddewis blwyddyn i wneud cais ar ei chyfer.
pages.noyears.findoutmore	=	Rhagor o wybodaeth am <a href="https://www.gov.uk/marriage-allowance-guide/how-it-works">sut y mae Lwfans Priodasol yn gweithio.</a><|MERGE_RESOLUTION|>--- conflicted
+++ resolved
@@ -111,21 +111,9 @@
 coc.end-reason.SYSTEM	=	CThEM wedi dod ag ef i ben
 coc.end-reason.DEFAULT	=	Lwfans Priodasol wedi dod ben
 
-############################
-#Should be added every year#
-############################
-pages.form.field-required.2016.partners-income	=	Rhowch wybod a oes gan eich priod neu bartner sifil incwm blynyddol sydd rhwng £11,001 a £43,000.
-pages.form.field-required.2017.partners-income	=	Rhowch wybod a oes gan eich priod neu bartner sifil incwm blynyddol sydd rhwng £11,501 a £45,000.
-
-############################
-#     Change every year    #
-############################
-<<<<<<< HEAD
-pages.form.field.description.partners-income	=	Cadarnhewch a oes gan eich priod neu bartner sifil incwm blynyddol sydd rhwng £11,001 a £43,000
-=======
-pages.form.field.description.2016.partners-income=CY_Confirm if your spouse or civil partner has an annual income of between £11,001 and £43,000
-pages.form.field.description.2017.partners-income=CY_Confirm if your spouse or civil partner has an annual income of between £11,501 and £45,000
->>>>>>> 8dccc38f
+pages.form.field-required.partners-income	=	Rhowch wybod a oes gan eich priod neu bartner sifil incwm blynyddol sydd rhwng £{0} a £{1}.
+
+pages.form.field.description.partners-income	=	Cadarnhewch a oes gan eich priod neu bartner sifil incwm blynyddol sydd rhwng £{0} a £{1}.
 
 #███████████████████████████████████████████████████████████████████████████████████████████████████
 #█                                                                                                 █
