#███████████████████████████████████████████████████████████████████████████████████████████████████
#█                                                                                                 █
#█    ██╗ ██████╗ ███████╗███╗   ██╗███████╗██████╗  █████╗ ████████╗███████╗██████╗ ██╗           █
#█   ██╔╝██╔════╝ ██╔════╝████╗  ██║██╔════╝██╔══██╗██╔══██╗╚══██╔══╝██╔════╝██╔══██╗╚██╗          █
#█  ██╔╝ ██║  ███╗█████╗  ██╔██╗ ██║█████╗  ██████╔╝███████║   ██║   █████╗  ██║  ██║ ╚██╗         █
#█  ╚██╗ ██║   ██║██╔══╝  ██║╚██╗██║██╔══╝  ██╔══██╗██╔══██║   ██║   ██╔══╝  ██║  ██║ ██╔╝         █
#█   ╚██╗╚██████╔╝███████╗██║ ╚████║███████╗██║  ██║██║  ██║   ██║   ███████╗██████╔╝██╔╝          █
#█    ╚═╝ ╚═════╝ ╚══════╝╚═╝  ╚═══╝╚══════╝╚═╝  ╚═╝╚═╝  ╚═╝   ╚═╝   ╚══════╝╚═════╝ ╚═╝           █
#█                                                                                                 █
#███████████████████████████████████████████████████████████████████████████████████████████████████

pages.form.field.description.transferor-income	=	Cadarnhewch eich incwm blynyddol
pages.form.field.description.recipient-income	=	Cadarnhewch incwm blynyddol eich priod neu bartner sifil

pages.form.field.description.name	=	Cadarnhewch enw cyntaf eich priod neu bartner sifil
pages.form.field.name.error.error.required	=	Rhowch wybod beth yw enw cyntaf eich priod neu bartner sifil.
pages.form.field.name.error.error.pattern	=	Defnyddiwch lythrennau yn unig.
pages.form.field.name.error.error.maxLength	=	Defnyddiwch hyd at {0} o lythrennau, neu ddim mwy na hynny.

pages.form.field.description.last-name	=	Cadarnhewch enw olaf eich priod neu bartner sifil
pages.form.field.last-name.error.error.required	=	Rhowch wybod beth yw enw olaf eich priod neu bartner sifil.
pages.form.field.last-name.error.error.pattern	=	Defnyddiwch lythrennau yn unig.
pages.form.field.last-name.error.error.maxLength	=	Defnyddiwch hyd at {0} o lythrennau, neu ddim mwy na hynny.

pages.form.field.description.gender	=	Cadarnhewch ryw eich priod neu bartner sifil
pages.form.field.gender.error.error.required	=	Rhowch wybod beth yw rhyw eich priod neu bartner sifil.
pages.form.field.gender.error.error.invalid	=	Rhowch wybod beth yw rhyw eich priod neu bartner sifil.
pages.form.field.dom.error.required	=	Rhowch wybod pa ddyddiad y gwnaethoch briodi.
pages.form.field.dod.error.required	=	Rhowch wybod pa ddyddiad y gwnaethoch ysgaru.
pages.form.field.dom.error.min-date	=	Mae''r dyddiad hwn yn rhy bell yn y gorffennol.
pages.form.field.dom.error.max-date	=	Mae''r dyddiad hwn yn y dyfodol.

pages.form.field.description.nino	=	Cadarnhewch rif Yswiriant Gwladol eich priod neu bartner sifil
pages.form.field.nino.error.error.required	=	Rhowch wybod beth yw rhif Yswiriant Gwladol eich priod neu bartner sifil.
pages.form.field.nino.error.error.invalid	=	Rhaid i chi wirio''r rhif Yswiriant Gwladol a''i nodi''n gywir.
pages.form.field.nino.error.self	=	Ni allwch nodi''ch manylion eich hun.

pages.form.field.description.dateOfMarriage	=	Cadarnhewch eich dyddiad priodi
pages.form.field.description-alt.dateOfDivorce	=	Cadarnhewch eich dyddiad ysgaru

pages.form.field.description.transferor-email	=	Cadarnhewch eich cyfeiriad e-bost
pages.form.field.transferor-email.error.error.maxLength	=	Nodwch ddim mwy na {0} o gymeriadau.
pages.form.field.transferor-email.error.error.email	=	Rhowch gyfeiriad e-bost dilys.
pages.form.field.transferor-email.error.error.required	=	Rhowch wybod beth yw''ch cyfeiriad e-bost.

pages.form.field.description.marriage-criteria	=	Cadarnhewch a ydych yn briod neu mewn partneriaeth sifil sydd wedi''i chofrestru''n gyfreithlon
pages.form.field.description.lower-earner	=	Cadarnhewch os mai chi yw''r un &#226;''r cyflog isaf yn y berthynas

pages.form.field.description.multiyear-transferor-income-criteria	=	Rhowch wybod a oedd eich incwm blynyddol er 6 Ebrill 2015 ar lefel y Lwfans Personol neu''n is.
pages.form.field.description.multiyear-recipient-income-criteria	=	Rhowch wybod a yw''ch priod neu bartner sifil yn talu treth ar y gyfradd sylfaenol er 6 Ebrill 2015.

pages.form.field-required.marriage-criteria	=	Rhowch wybod a ydych yn briod neu mewn partneriaeth sifil sydd wedi''i chofrestru''n gyfreithlon.
pages.form.field-required.multiyear-recipient-income-criteria	=	Rhowch wybod a yw''ch priod neu bartner sifil yn talu treth ar y gyfradd sylfaenol er 6 Ebrill 2015.
pages.form.field-required.multiyear-transferor-income-criteria	=	Rhowch wybod a oedd eich incwm blynyddol er 6 Ebrill 2015 ar lefel y Lwfans Personol neu''n is.

pages.form.field-required.lower-earner	=	Rhowch wybod os mai chi yw''r un &#226;''r cyflog isaf yn y berthynas.

pages.form.field-required.applyForCurrentYear	=	Rhowch wybod a hoffech wneud cais ar gyfer y flwyddyn dreth bresennol.
pages.form.field-required.applyForHistoricYears	=	Rhowch wybod a hoffech wneud cais ar gyfer blynyddoedd treth cynharach.

pages.form.field.description.applyForCurrentYear	=	Cadarnhewch a hoffech wneud cais ar gyfer y flwyddyn dreth bresennol
pages.form.field.description.applyForHistoricYears	=	Cadarnhewch a hoffech wneud cais ar gyfer blynyddoedd treth cynharach

pages.form.extra-year.field-required	=	Rhowch wybod a hoffech wneud cais ar gyfer y flwyddyn dreth flaenorol, sef {0} i {1}.
pages.form.field.description.year-2015-	=	Cadarnhewch a hoffech wneud cais ar gyfer y flwyddyn dreth flaenorol, sef 2015 i 2016
pages.form.field.description.year-2016-	=	Cadarnhewch a hoffech wneud cais ar gyfer y flwyddyn dreth flaenorol, sef 2016 i 2017
pages.form.field.description.year-2017-	=	Cadarnhewch a hoffech wneud cais ar gyfer y flwyddyn dreth flaenorol, sef 2017 i 2018
pages.form.field.description.year-2018-	=	Cadarnhewch a hoffech wneud cais ar gyfer y flwyddyn dreth flaenorol, sef 2018 i 2019
pages.form.field.description.year-2019-	=	Cadarnhewch a hoffech wneud cais ar gyfer y flwyddyn dreth flaenorol, sef 2019 i 2020
pages.form.field.description.year-2020-	=	Cadarnhewch a hoffech wneud cais ar gyfer y flwyddyn dreth flaenorol, sef 2020 i 2021
pages.form.field.description.year-2021-	=	Cadarnhewch a hoffech wneud cais ar gyfer y flwyddyn dreth flaenorol, sef 2021 i 2022
pages.form.field.description.year-2022-	=	Cadarnhewch a hoffech wneud cais ar gyfer y flwyddyn dreth flaenorol, sef 2022 i 2023
pages.form.field.description.year-2023-	=	Cadarnhewch a hoffech wneud cais ar gyfer y flwyddyn dreth flaenorol, sef 2023 i 2024
pages.form.field.description.year-2024-	=	Cadarnhewch a hoffech wneud cais ar gyfer y flwyddyn dreth flaenorol, sef 2024 i 2025
pages.form.field.description.year-2025-	=	Cadarnhewch a hoffech wneud cais ar gyfer y flwyddyn dreth flaenorol, sef 2025 i 2026
pages.form.field.description.year-2026-	=	Cadarnhewch a hoffech wneud cais ar gyfer y flwyddyn dreth flaenorol, sef 2026 i 2027

pages.form.field.transferor-income.error.field-required	=	Rhowch wybod beth yw''ch incwm blynyddol.
pages.form.field.transferor-income.error.field-invalid	=	Defnyddiwch rifau''n unig.

eligibility.feedback.incorrect-role	=	Gwiriwch y rhifau yr ydych wedi''u nodi. Nodwch incwm yr unigolyn &#226;''r cyflog isaf, wedi''i ddilyn gan incwm yr unigolyn &#226;''r cyflog uchaf.

pages.form.field.recipient-income.error.field-required	=	Rhowch wybod beth yw incwm blynyddol eich priod neu bartner sifil.
pages.form.field.recipient-income.error.field-invalid	=	Defnyddiwch rifau''n unig.

change.status.reason-CANCEL	=	Rwyf am roi''r gorau i gael taliadau Lwfans Priodasol
change.status.reason-REJECT	=	Rwyf am roi''r gorau i gael taliadau Lwfans Priodasol
change.status.reason-DIVORCE_CY	=	Ysgariad neu ddiwedd partneriaeth sifil
change.status.reason-DIVORCE_PY	=	Ysgariad neu ddiwedd partneriaeth sifil

change.status.relevantDate-CANCEL	=	Caiff hyn ei ddileu ar ddiwedd y flwyddyn dreth ({0}).
change.status.relevantDate-REJECT	=	Caiff hyn ei ddileu o ddechrau''r flwyddyn dreth y cawsoch Lwfans Priodasol ({0}) am y tro cyntaf.
change.status.relevantDate-DIVORCE_CY	=	Caiff hyn ei ddileu o ddiwedd y flwyddyn dreth pan wnaethoch ysgaru ({0}).
change.status.relevantDate-DIVORCE_PY	=	Caiff hyn ei ddileu o ddechrau''r flwyddyn dreth ({0}).

error.end-reason.required	=	Dewiswch reswm dros newid eich Lwfans Priodasol isod.
pages.form.field.description.endReason	=	Dewiswch reswm dros newid eich Lwfans Priodasol isod
error.divorce-reason.required	=	Dewiswch ateb am gadw''ch Lwfans Priodasol tan ddiwedd y flwyddyn dreth.
pages.form.field.description-alt.endReason	=	Dewiswch ateb am gadw''ch Lwfans Priodasol tan ddiwedd y flwyddyn dreth

coc.end-reason.DEATH	=	Profedigaeth
coc.end-reason.DIVORCE	=	Ysgariad neu ddiwedd partneriaeth sifil
coc.end-reason.INELIGIBLE_PARTICIPANT	=	Gwneud Cais am Lwfans P&#226;r Priod
coc.end-reason.INVALID_PARTICIPANT	=	Nid yw''r unigolyn &#226;''r cyflog uchaf yn gymwys ar gyfer Lwfans Priodasol
coc.end-reason.CANCELLED	=	Lwfans wedi''i ganslo
coc.end-reason.REJECTED	=	Lwfans wedi''i ganslo
coc.end-reason.HMRC	=	CThEM wedi dod ag ef i ben
coc.end-reason.CLOSED	=	Nid yw''r unigolyn &#226;''r cyflog isaf yn gymwys ar gyfer Lwfans Priodasol
coc.end-reason.MERGER	=	Uno cyfrifon cwsmeriaid
coc.end-reason.RETROSPECTIVE	=	Wedi gwneud cais am Lwfans Priodasol yn &#244;l-weithredol
coc.end-reason.SYSTEM	=	CThEM wedi dod ag ef i ben
coc.end-reason.DEFAULT	=	Lwfans Priodasol wedi dod i ben

pages.form.field-required.partners-income	=	Rhowch wybod a oes gan eich priod neu bartner sifil incwm blynyddol sydd rhwng £{0} a £{1}.

pages.form.field.description.partners-income	=	Cadarnhewch a oes gan eich priod neu bartner sifil incwm blynyddol sydd rhwng £{0} a £{1}.

#███████████████████████████████████████████████████████████████████████████████████████████████████
#█                                                                                                 █
#█    ██╗    ██╗ ██████╗ ███████╗███╗   ██╗███████╗██████╗  █████╗ ████████╗███████╗██████╗ ██╗    █
#█   ██╔╝   ██╔╝██╔════╝ ██╔════╝████╗  ██║██╔════╝██╔══██╗██╔══██╗╚══██╔══╝██╔════╝██╔══██╗╚██╗   █
#█  ██╔╝   ██╔╝ ██║  ███╗█████╗  ██╔██╗ ██║█████╗  ██████╔╝███████║   ██║   █████╗  ██║  ██║ ╚██╗  █
#█  ╚██╗  ██╔╝  ██║   ██║██╔══╝  ██║╚██╗██║██╔══╝  ██╔══██╗██╔══██║   ██║   ██╔══╝  ██║  ██║ ██╔╝  █
#█   ╚██╗██╔╝   ╚██████╔╝███████╗██║ ╚████║███████╗██║  ██║██║  ██║   ██║   ███████╗██████╔╝██╔╝   █
#█    ╚═╝╚═╝     ╚═════╝ ╚══════╝╚═╝  ╚═══╝╚══════╝╚═╝  ╚═╝╚═╝  ╚═╝   ╚═╝   ╚══════╝╚═════╝ ╚═╝    █
#█                                                                                                 █
#███████████████████████████████████████████████████████████████████████████████████████████████████


#General messages
generic.ma	=	Lwfans Priodasol
generic.ma.apply	=	Gwneud cais am Lwfans Priodasol
generic.back	=	Yn &#244;l
generic.next	=	Nesaf
generic.previous	=	Blaenorol
generic.finish	=	Gorffen
generic.continue	=	Parhau
generic.change	=	Newid
generic.confirm-apply	=	Cadarnhau a gwneud cais
generic.confirm.button	=	Cadarnhau
generic.start-now	=	Dechrau nawr
generic.name	=	Enw
generic.email	=	E-bost
generic.nino-full	=	Rhif Yswiriant Gwladol
generic.yes	=	Iawn
generic.no	=	Na
generic.recipient-action	=	Wedi cael Lwfans Priodasol
generic.transferor-action	=	Wedi trosglwyddo Lwfans Priodasol

#Titles
title.pattern   =   {0} – Lwfans Priodasol – GOV.UK
title.eligibility.pattern   =   {0} – Lwfans Priodasol: Bod yn gymwys ar ei gyfer – GOV.UK
title.application.pattern   =   {0} – Cais am Lwfans Priodasol – GOV.UK
title.verify    =   Cadarnhau''ch manylion personol
title.dateOfBirth   =   CY_Your date of birth
title.eligible-years    =   Gwneud cais ar gyfer y flwyddyn dreth bresennol
title.extra-years   =   Gwneud cais ar gyfer blynyddoedd treth cynharach
title.transfer-in-place =   Trosglwyddiad yn barod
title.transfer  =   Manylion eich partner
title.finished  =   Cais wedi''i gadarnhau
title.confirm-email =   Cadarnhau''ch cyfeiriad e-bost
title.non-eligible  =   Nid ydych yn gymwys ar gyfer y flwyddyn dreth bresennol
title.no-tax-years  =   Dim blynyddoedd treth ar gael
title.eligibility   =   Eich perthynas
title.confirm-transferor    =   Cadarnhau canslo
title.confirm-recipient =   Cadarnhau dileu cais blaenorol
title.confirm-update    =   Cadarnhau diweddaru
title.confirm   =   Gwirio''ch manylion a chadarnhau''r cais
title.eligibility-criteria  =   Meini prawf cymhwysedd
title.how-it-works  =   Gwneud cais am Lwfans Priodasol
title.other-ways    =   Ffyrdd eraill o wneud cais
title.change.complete   =   Lwfans Priodasol wedi''i ganslo
title.change.earnings   =  Newid mewn incwm
title.change.reason =   Dileu cais blaenorol
title.complete  = Cwblhau
title.error =   Gwall
title.history   =   Crynodeb o''ch Lwfans Priodasol
title.make-a-change =   Canslo''ch Lwfans Priodasol
title.bereavement   =  Profedigaeth
title.divorce   =  Dyddiad ysgaru neu ddod &#226;''r bartneriaeth sifil i ben
title.date-of-marriage  = Dyddiad y briodas neu ffurfio''r bartneriaeth sifil

#User status
user-status.first-time-login	=	{0} yw''r tro cyntaf i chi fewngofnodi
user-status.previous-login-time	=	{0} mewngofnodi diwethaf {1}
user-status.sign-out	=	Allgofnodi

#Contact Details
hmrc.contact-details	=	Gallwch gysylltu &#226; CThEM ar:
hmrc.contact-details-1	=	Gallwch roi gwybod i CThEM am newid mewn incwm ar:
hmrc.contact-details-2	=	Ff&#244;n: 0300 200 3300
hmrc.contact-details-3	=	Ff&#244;n testun: 0300 200 3319
hmrc.contact-details-4	=	Y tu allan i''r DU: +44 135 535 9022
hmrc.contact-detials.time	=	Oriau agor
hmrc.contact-details-5	=	08:00 – 20:00, Dydd Llun – Dydd Gwener
hmrc.contact-details-6	=	08:00 – 16:00, Dydd Sadwrn
hmrc.contact-details-7	=	Ar gau ar Ddydd Sul a gwyliau''r banc
hmrc.contact-detials.calling.time	=	Yr amser gorau i gysylltu &#226; ni
hmrc.contact-details-8	=	Mae llinellau ffon yn llai prysur cyn 10:00, Dydd Llun i Ddydd Gwener
hmrc.contact-details-9	=	<a href="https://www.gov.uk/call-charges"> Gwybodaeth am gost galwadau</a>

#Eligibility Calculator
pages.calc.header	=	Cyfrifiannell Lwfans Priodasol
pages.calc.para1	=	Fel p&#226;r, darganfyddwch faint o dreth y gallwch ei harbed os ydych yn gwneud cais am Lwfans Priodasol yn y flwyddyn dreth hon.
pages.form.field.income	=	Incwm blynyddol yr unigolyn &#226;''r cyflog isaf cyn didynnu treth
pages.form.field.recipient-income	=	Incwm blynyddol yr unigolyn &#226;''r cyflog uchaf cyn didynnu treth
pages.calc.field-helper.income	=	Dyma ffigur eich incwm cyn didynnu treth.
pages.calc.field-helper.partners-income	=	Dyma ffigur ei (h)incwm cyn didynnu treth.
pages.calc.how-to-apply	=	Sut i wneud cais
pages.calc.skip-it.pre	=	Mae''r cam hwn yn opsiynol.
pages.calc.skip-it	=	Ewch heibio
estimate.tax.saving	=	Cyfrifo
eligibility.feedback.gain	=	Ar sail yr wybodaeth yr ydych wedi''i rhoi i ni, byddech yn elwa o tua <strong>£{0}</strong> y flwyddyn fel p&#226;r.
eligibility.feedback.loose	=	Ar sail y manylion yr ydych wedi''i rhoi, ni fyddwch yn elwa o wneud y trosglwyddiad.

#Multi-year select
pages.multi-year-select.heading	=	Cadarnhewch y blynyddoedd cynharach yr ydych am wneud cais ar eu cyfer

############################
#Should be added every year#
############################
eligibility.feedback.transferor-not-eligible-2016	=	Nid ydych yn gymwys ar gyfer Lwfans Priodasol. Fel yr unigolyn sy''n gwneud y trosglwyddiad, mae''n rhaid i''ch incwm fod yn llai na £43,000.
eligibility.feedback.transferor-not-eligible-2017	=	Nid ydych yn gymwys ar gyfer Lwfans Priodasol. Fel yr unigolyn sy''n gwneud y trosglwyddiad, mae''n rhaid i''ch incwm fod yn llai na £45,000.
eligibility.feedback.recipient-not-eligible-2016	=	Nid ydych yn gymwys ar gyfer Lwfans Priodasol. Rhaid i incwm blynyddol eich priod neu bartner sifil fod rhwng £11,001 a £43,000.
eligibility.feedback.recipient-not-eligible-2017	=	Nid ydych yn gymwys ar gyfer Lwfans Priodasol. Rhaid i incwm blynyddol eich priod neu bartner sifil fod rhwng £11,501 a £45,000.
eligibility.check.unlike-benefit-as-couple-2016	=	Rydych yn gymwys ar gyfer Lwfans Priodasol, ond mae''n annhebygol y byddwch yn elwa fel p&#226;r am fod eich incwm dros £11,000.
eligibility.check.unlike-benefit-as-couple-2017	=	Rydych yn gymwys ar gyfer Lwfans Priodasol, ond mae''n annhebygol y byddwch yn elwa fel p&#226;r am fod eich incwm dros £11,500.
max-benefit-2014	=	£212.00
max-benefit-2015	=	£212.00
max-benefit-2016	=	£220.00
max-benefit-2017	=	£230.00
your-income-2015	=	os oedd incwm yn £10,600 neu''n llai
your-income-2016	=	os oedd incwm yn £11,000 neu''n llai
your-income-2017	=	os oedd incwm yn £11,500 neu''n llai
income-between-2015	=	roedd yr incwm rhwng £10,601 a £42,385
income-between-2016	=	roedd yr incwm rhwng £11,001 a £43,000
income-between-2017	=	roedd yr incwm rhwng £11,601 a £45,000

#Confirmation Message
pages.confirm.html.h1	=	Gwirio''ch manylion a chadarnhau''r cais
pages.confirm.html.check-details	=	Dylech wirio''r manylion yr ydych wedi''i rhoi, a chadarnhau mai''r unigolyn hwn yw''ch priod neu bartner sifil. Yna, gallwch wneud cais i drosglwyddo £1,060 o''ch Lwfans Personol iddo/iddi.

#Eligibility Check
eligibility.check.header	=	A ydych yn gymwys?
eligibility.check.h1	=	Eich perthynas
eligibility.check.span.h1	=	Gwiriwch a ydych yn gymwys
eligibility.check.span.para	=	Er mwyn gwneud cais am Lwfans Priodasol, rhaid i chi fod yn briod neu mewn partneriaeth sifil.
eligibility.check.married	=	A yw hyn yn berthnasol i chi?
eligibility.check.married.legend	=	A ydych yn briod neu mewn partneriaeth sifil sydd wedi''i chofrestru''n gyfreithlon?
eligibility.check.yes	=	Iawn
eligibility.check.married.error	=	Nid ydych yn gymwys ar gyfer Lwfans Priodasol am nad ydych yn briod neu mewn partneriaeth sifil sydd wedi''i chofrestru''n gyfreithlon.
multiyear.check.income	=	Er 6 Ebrill 2015, a oedd eich incwm blynyddol ar lefel y Lwfans Personol neu''n is?
eligibility.check.non-eligible	=	Ar sail eich atebion, nid ydych yn gymwys ar gyfer Lwfans Priodasol.
eligibility.check.lower.earner.information1	=	Er mwyn elwa o Lwfans Priodasol, chi sy''n gorfod ennill y lleiaf yn y berthynas ac ennill £{0} neu lai''r flwyddyn.
eligibility.check.lower.earner.information2	=	Dyma ffigur eich incwm cyn didynnu treth.
eligibility.check.lower.earner.h1	=	Eich incwm
eligibility.check.lower.earner.question	=	A yw hyn yn berthnasol i chi?
eligibility.check.lower.earner.error	=	Mae''n bosibl na fyddwch yn elwa o Lwfans Priodasol yn y flwyddyn dreth hon am fod eich incwm yn uwch nag £{0}. Mae''n dal yn bosibl i chi wirio a fyddwch yn elwa ar gyfer blynyddoedd blaenorol os oedd eich incwm yn is yn y gorffennol.
eligibility.check.partners.income.h1	=	Incwm eich partner
eligibility.check.partners.income.information1	=	Er mwyn bod yn gymwys ar gyfer Lwfans Priodasol, rhaid i''ch partner fod yn ennill rhwng £{0} a £{1} y flwyddyn.
eligibility.check.partners.income.information2	=	Dyma ffigur ei (h)incwm cyn didynnu treth.
eligibility.check.partners.income.h2	=	A yw hyn yn berthnasol i''ch partner?
eligibility.check.partners.income.before.tax	=	Dyma ffigur ei (h)incwm cyn didynnu treth.
<<<<<<< HEAD
eligibility.check.partners.income.error	=	Nid ydych yn gymwys ar gyfer Lwfans Priodasol yn y flwyddyn dreth hon am fod incwm eich partner yn rhy uchel neu''n rhy isel. Mae''n dal yn bosibl i chi wirio''ch cymhwyster am flynyddoedd blaenorol.
eligibility.check.date.of.birth.h1  =   CY_You and your partner''s date of birth
eligibility.check.date.of.birth.span.para   =   CY_To benefit from Marriage Allowance, you and your partner should be born on or after 6 April 1935.
eligibility.check.date.of.birth.span.married    =   CY_Does this apply to you or your partner?
eligibility.check.date.of.birth.error   =   CY_If you or your partner were born before 6 April 1935, you might benefit more as a couple if you apply for <a href="https://www.gov.uk/married-couples-allowance" target="_blank">Married Couple’s Allowance</a>.<p></p>You can still choose to continue and apply for Marriage Allowance instead. But you cannot receive both Marriage Allowance and Married Couple's Allowance at the same time.
=======
eligibility.check.partners.income.error	=	Nid ydych yn gymwys ar gyfer Lwfans Priodasol yn y flwyddyn dreth hon am fod incwm eich partner yn rhy uchel neu''n rhy isel. Mae''n dal yn bosibl i chi wirio a ydych yn gymwys ar gyfer blynyddoedd.
>>>>>>> dbcb22ba

#Verify
pages.verify_triage.header	=	Gwirio manylion adnabod
pages.verify_triage.para1	=	Cyn i chi fynd yn eich blaen, mae angen i ni wirio pwy ydych.
pages.verify_triage.para2	=	Caiff cwestiynau eu gofyn i chi nawr yn seiliedig ar wybodaeth sydd gan CThEM amdanoch.

#Finished Message
pages.finished.successful	=	Cais am Lwfans Priodasol yn llwyddiannus
pages.finished.para1.email1	=	Bydd e-bost &#226; manylion llawn yn cael ei anfon atoch yn  {0} i gydnabod eich cais, a hynny
pages.finished.para1.email2	=	o noreply@tax.service.gov.uk cyn pen 24 awr.
pages.finished.para2	=	Os nad yw''n ymddangos yn eich mewnflwch, edrychwch yn eich ffolder sbam neu sothach.
pages.finished.now	=	Yr hyn sy''n digwydd nesaf
pages.finished.para4	=	Bydd CThEM yn prosesu''ch cais am Lwfans Priodasol. Gwiriwch yr e-bost yr ydym wedi''i anfon atoch am fanylion llawn ynghylch sut y byddwch yn cael Lwfans Priodasol.
pages.finished.para5	=	Os ydynt yn gyflogedig ac yn talu treth trwy TWE, byddwn yn anfon hysbysiad o god treth diwygiedig ato/ati drwy''r post. Byddwn hefyd yn rhoi gwybod i''r cyflogwr i ddechrau defnyddio''r cod treth newydd.
pages.finished.para6	=	Bydd eich hysbysiad o god treth diwygiedig yn ymddangos yn eich cyfrif treth personol cyn pen 24 awr.
pages.finished.para7	=	Nid oes angen i chi gysylltu &#226; ni.
pages.finished.back-pta	=	Yn &#244;l i''r Cyfrif Treth Personol
pages.finished.check-link-para	=	Gallwch <a id="pta-link" href="{0}" data-journey-click="marriage-allowance:outboundlink:ptaclick_finish" >wirio''ch Lwfans Priodasol presennol a gwneud newidiadau</a> ar unrhyw bryd drwy''ch cyfrif treth personol.
pages.finished.survey-link	=	<a id="survey-link" href="{0}">Beth oedd eich barn am y gwasanaeth hwn?</a> (yn cymryd 30 eiliad)

#Registration page - Your spouse details
pages.form.h1	=	Manylion eich priod neu bartner sifil
pages.form.details	=	Fel yr unigolyn &#226;''r cyflog isaf, gallwch chi <span id="transferor-name">{0}</span> wneud cais nawr i helpu''ch partner i ostwng swm y dreth y mae''n ei thalu.
pages.form.enter-data	=	Nodwch fanylion eich priod neu bartner sifil:
pages.form.field.name	=	Beth yw enw cyntaf eich priod neu bartner sifil?
pages.form.field.last-name	=	Beth yw enw olaf eich priod neu bartner sifil?
pages.form.field.gender	=	Beth yw rhyw eich priod neu bartner sifil?
pages.form.field.gender.male	=	Gwryw
pages.form.field.gender.female	=	Benyw
pages.form.field-helper.gender	=	Bydd yr wybodaeth hon yn ein helpu i gadarnhau pwy ydyw.
pages.form.field.nino	=	Beth yw rhif Yswiriant Gwladol eich priod neu bartner sifil?
pages.form.field-helper.nino-example	=	Er enghraifft, QQ 12 34 56 C
pages.form.field-helper.nino-where	=	Ble y gallaf ddod o hyd i hwn?
pages.form.field-helper.nino-found	=	Mae hwn i''w weld ar gerdyn Yswiriant Gwladol neu ar waith papur swyddogol eich priod neu bartner sifil, megis slipiau cyflog, a llythyrau ynghylch budd-daliadau neu gredydau treth.
pages.form.field-helper.dom	=	Er enghraifft, 31 3 1980
pages.form.field-helper.dod	=	Er enghraifft, 31 3 1980
pages.form.field.your-confirmation	=	E-bost i gadarnhau
pages.form.field.yourDetails	=	Byddwn yn e-bostio cadarnhad o''ch cais am Lwfans Priodasol cyn pen 24 awr. Ni fyddwn yn rhannu''ch cyfeiriad e-bost gydag unrhyw un arall.
pages.form.field.transferor-email	=	Eich cyfeiriad e-bost
pages.form.field.enter-email	=	Nodwch gyfeiriad e-bost
pages.form.field.dod	=	Os ydych wedi ymwahanu &#226;''ch priod neu bartner sifil ar hyn o bryd, gallwch barhau i gael Lwfans Priodasol hyd nes eich bod yn dod &#226;''ch priodas neu bartneriaeth sifil i ben yn gyfreithlon.
pages.form.field.dod.question	=	Pryd y gwnaethoch ddod &#226;''ch priodas neu bartneriaeth sifil i ben yn gyfreithlon?

#Date of Marriage
pages.date-of-marriage.heading	=	Dyddiad y briodas neu ffurfio''r bartneriaeth sifil
pages.date-of-marriage.para1	=	Mae hyn er mwyn sicrhau''n bod yn caniat&#225;u i chi elwa o Lwfans Priodasol am y maint cywir o amser.
pages.date-of-marriage.para2	=	Cafodd y Lwfans Priodasol ei gyflwyno gyntaf ar 6 Ebrill 2015. Felly, mae''n bosibl y gallwch wneud cais ar gyfer blynyddoedd treth blaenorol.
pages.date-of-marriage.h2	=	Pryd y gwnaethoch briodi neu ffurfio partneriaeth sifil gyda''ch partner presennol?

#How it works
pages.how-it-works.heading	=	Sut y mae''n gweithio
pages.how-it-works.lede-pre1	=	Mae <a href="https://www.gov.uk/marriage-allowance-guide">Lwfans Priodasol</a> yn caniat&#225;u i chi drosglwyddo £{0} o''ch Lwfans Personol i''ch priod neu bartner sifil.
pages.how-it-works.lede-pre2	=	Gall hyn ostwng treth eich priod neu bartner sifil hyd at £{0} y flwyddyn dreth hon (6 Ebrill i 5 Ebrill y flwyddyn nesaf).
pages.how-it-works.lede-pre4	=	Er mwyn elwa fel p&#226;r, mae angen i chi ennill llai na''ch partner a chael incwm o £{0} neu lai.
pages.how-it-works.lede-pre5	=	Os oeddech yn gymwys ar gyfer Lwfans Priodasol ym mlwyddyn dreth {0} i {1}, gallwch &#244;l-ddyddio''ch cais i {2} a gostwng y dreth a dalwyd hyd at £432.
pages.how-it-works.lede-in	=	Lwfans Personol
pages.how-it-works.lede-post	=	i''ch priod neu''ch partner sifil.
pages.how-it-works.tse	=	i weld a ydych yn gymwys ar gyfer Lwfans Priodasol
pages.how-it-works.apply.heading	=	Cyn i chi wneud cais
pages.how-it-works.email	=	Cewch e-bost yn cadarnhau''ch cais.
pages.how-it-works.detail	=	Mae angen eich rhif Yswiriant Gwladol arnoch, ac un eich partner.

#Change of Circumstances
change.status.button	=	Canslo Lwfans Priodasol
change.status.transferor.ha.button	=	Dod &#226; Lwfans Priodasol i ben
change.status.recipient.ha.button	=	Dod &#226; Lwfans Priodasol i ben
change.status.recipient.previous.year.button	=	Gwneud cais ar gyfer blynyddoedd blaenorol
change.status.transferor.p1	=	Gallwch ddileu Lwfans Priodasol os yw un o''r canlynol yn berthnasol:
change.status.receiver.p1	=	Gallwch ganslo Lwfans Priodasol os yw un o''r canlynol yn berthnasol:
change.status.transferor.list	=	<li>rydych wedi ysgaru neu ddod &#226;''ch partneriaeth sifil i ben</li><li>mae''ch incwm wedi newid</li><li>rydych am ganslo''r lwfans</li><li>rydych wedi dioddef profedigaeth</li>
change.status.receiver.list	=	<li>rydych wedi ysgaru neu ddod &#226;''ch partneriaeth sifil i be</li><li>mae''ch incwm wedi newid</li><li>rydych am wrthod y lwfans</li><li>rydych wedi dioddef profedigaeth</li>
change.status.reason-for	=	Rheswm dros newid
change.status.reason-for-divorce	=	A ydych am gadw''ch Lwfans Priodasol yn ei le tan {0}?
change.status.confirm.info	=	Byddwn yn e-bostio cadarnhad eich bod wedi canslo''ch Lwfans Priodasol cyn pen 24 awr.
change.status.confirm.more.info	=	Ni fyddwn yn rhannu''ch cyfeiriad e-bost gydag unrhyw un arall.
change.status.confirm-cancellation.button	=	Cadarnhau canslo
change.status.confirm.field.your-email	=	Byddwn yn anfon cadarnhad atoch i ddweud eich bod wedi canslo.
change.status.confirm.field.your-name	=	Eich enw
change.status.earnings.h1	=	Newid mewn incwm
change.status.earnings.h2	=	Mae angen i chi roi gwybod i ni os yw''ch incwm chi neu''ch partner yn newid er mwyn i ni allu rhoi gwybod i chi:
change.status.earnings.tr.instruction-1	=	os bydd gwneud cais am Lwfans Priodasol o fudd i chi fel p&#226;r o hyd
change.status.earnings.tr.instruction-2	=	os oes angen i chi ganslo''ch Lwfans Priodasol
change.status.earnings.rec.instruction-1	=	os ydych yn disgwyl i''ch incwm dros y flwyddyn dreth gyfan fod yn fwy na £{0}, oherwydd na fyddwch yn gymwys fel p&#226;r rhagor yn y flwyddyn dreth hon
change.status.earnings.rec.instruction-2	=	os yw''ch partner yn disgwyl i''w (h)incwm dros y flwyddyn dreth gyfan fod yn fwy na £{0}, oherwydd mae''n bosibl na fyddwch yn elwa o Lwfans Priodasol fel p&#226;r
change.status.divorce.date.invalid.h1	=	Mae problem gyda''r dyddiadau yr ydych wedi''u nodi
change.status.divorce.date.invalid.para1	=	Ni all y dyddiad y gwnaethoch ysgaru neu ddiddymu''ch partneriaeth sifil fod cyn y dyddiad y gwnaethoch ddechrau hawlio Lwfans Priodasol.
change.status.divorce.date.invalid.para2	=	Gallwch fynd yn &#244;l a gwirio bod yr wybodaeth yr ydych wedi''i nodi''n gywir.
change.status.divorce.date.invalid.para3	=	Cysylltwch &#226; CThEM os ydych o''r farn bod y dyddiad anghywir gennym ar gyfer dechrau''ch priodas neu bartneriaeth sifil.
change.status.divorce.h1	=	Dyddiad ysgaru neu ddod &#226;''r bartneriaeth sifil i ben
change.status.divorce.header	=	Eich dyddiad ysgaru
change.status.divorce-py-heading	=	Dileu''r trosglwyddiad Lwfans Priodasol hwn
change.status.divorce-py-content	=	Caiff hyn ei ddileu o ddechrau''r flwyddyn dreth bresennol, Ebrill 6{0} ymlaen.
change.status.divorce.transferor.directions	=	Os ydych yn canslo Lwfans Priodasol, gallwch ddewis naill ai cadw''r lwfans yn ei le tan {0} (diwedd y flwyddyn dreth bresennol) neu ddod ag ef i ben o {1} (dechrau''r flwyddyn dreth bresennol) ymlaen.
change.status.divorce.transferor.h1	=	Canslo Lwfans Priodasol yn sgil ysgariad neu ddod &#226; phartneriaeth sifil i ben
change.status.divorce.transferor.conditional1.h1	=	Canslo Lwfans Priodasol yn sgil ysgariad neu ddod &#226; phartneriaeth sifil i ben

change.status.divorce.recipient.condition.h1	=	Ysgariad neu ddiwedd partneriaeth sifil

change.status.divorce.transferor.conditional1.para1	=	Rhoesoch wybod y gwnaethoch ysgaru neu ddod &#226;''ch partneriaeth sifil i ben ar {0}.
change.status.divorce.transferor.conditional1.para2	=	Gan fod y dyddiad hwn yn ystod y flwyddyn dreth flaenorol:
change.status.divorce.transferor.conditional1.para3	=	bydd eich lwfans yn aros yn ei le tan {0}, sef diwedd y flwyddyn dreth pan wnaethoch ysgaru
change.status.divorce.transferor.conditional1.para4	=	os nad yw''ch cyn-bartner wedi talu digon o dreth, byddwn yn ei chasglu drwy addasu''i god treth
change.status.divorce.transferor.conditional2.para2	=	Gallwch gadw''ch Lwfans Priodasol tan {0}, sef diwedd y flwyddyn dreth pan wnaethoch ysgaru. Bydd eich Lwfans Priodasol yn cael ei ddileu o {1}, sef dechrau''r flwyddyn dreth bresennol ymlaen.
change.status.divorce.transferor.conditional2.para3	=	Rhown wybod i chi os ydych wedi talu''r swm cywir o dreth ar ddiwedd y flwyddyn dreth. Os nad ydych wedi talu digon, byddwn yn ei chasglu drwy addasu''ch cod treth.
change.status.divorce.transferor.option1	=	Os ydych yn penderfynu cadw''r lwfans yn ei le tan {0}, ni fydd yn rhaid i''ch cyn-bartner dalu unrhyw dreth.
change.status.divorce.transferor.option2	=	Os ydych yn dewis dod ag ef i ben o {0}, efallai na fydd eich cyn-bartner wedi talu digon o dreth a bydd yn rhaid iddo dalu''r dreth honno. Byddwn yn casglu unrhyw dreth sydd arno drwy addasu''i god treth.
change.status.divorce.transferor.keep	=	A hoffech gadw''ch Lwfans Priodasol tan ddiwedd y flwyddyn dreth?
change.status.divorce.transferor.eoy-yes	=	Bydd eich Lwfans Priodasol yn parhau tan ddiwedd y flwyddyn dreth hon ({0}). Bydd eich Lwfans Personol yn cael ei addasu ar ddechrau''r flwyddyn dreth newydd ar {1}.
change.status.divorce.transferor.eoy-no	=	Bydd eich Lwfans Priodasol yn dod i ben o {0} ymlaen.<br><p>Gallai hyn arwain at eich cyn-bartner yn gorfod ad-dalu unrhyw dreth sydd arno.</p>
change.status.divorce.recipient.para1	=	bydd eich Lwfans Priodasol yn cael ei ddileu o {0}, sef diwedd y flwyddyn dreth bresennol
change.status.divorce.recipient.previous.para1	=	bydd eich Lwfans Priodasol yn cael ei ganslo o {0} ymlaen
change.status.divorce.recipient.previous.para2	=	os nad ydych wedi talu digon o dreth, fel arfer byddwn yn ei chasglu drwy addasu''ch cod treth
change.status.divorce.recipient.content1	=	Gan fod y dyddiad hwn yn ystod y flwyddyn dreth bresennol:
change.status.divorce.recipient.options	=	Ar &#244;l i chi roi gwybod i ni, bydd eich Lwfans Priodasol yn aros yn ei le tan ddiwedd y flwyddyn dreth ({0}). Ni fydd CThEM yn gofyn i chi ad-dalu''r lwfans ychwanegol hwn.
change.status.divorce.recipient.directions	=	Dylech roi gwybod i ni os ydych wedi ysgaru ac mae gennych <a href="{0}">archddyfarniad absoliwt</a>, neu os yw''ch partneriaeth sifil wedi dod i ben ac mae gennych <a href="{1}">orchymyn terfynol</a>. Dyma''r dogfennau sy''n dod &#226;''ch priodas neu''ch partneriaeth sifil i ben yn gyfreithlon.
change.status.historic-active.result	=	Gallai dileu Lwfans Priodasol o ddechrau''r flwyddyn dreth arwain at eich partner yn tandalu treth. Rhown wybod iddo ar ddiwedd y flwyddyn dreth. Bydd unrhyw dandaliad fel arfer yn cael ei gasglu drwy addasu''i god treth.
change.status.historic-active.directions	=	Gallwch ddileu Lwfans Priodasol o ddechrau''r flwyddyn dreth ({2}) os ydych wedi ysgaru ac mae gennych <a href="{0}">archddyfarniad absoliwt</a>, neu os yw''ch partneriaeth sifil wedi dod i ben ac mae gennych <a href="{1}">orchymyn terfynol</a>. Dyma''r dogfennau sy''n dod &#226;''ch priodas neu''ch partneriaeth sifil i ben yn gyfreithlon.
change.status.cancel.h1	=	Canslo Lwfans Priodasol

change.status.cancel.content	=	Byddwn yn canslo''ch Lwfans Priodasol, ond bydd yn aros yn ei le tan {0}, sef diwedd y flwyddyn dreth bresennol.
change.status.cancel.content1	=	Bydd eich Lwfans Priodasol yn dychwelyd i''r swm blaenorol o {0}, sef dechrau''r flwyddyn dreth newydd. Ni fydd yn rhaid i''ch partner ad-dalu unrhyw dreth.
change.status.reject.h1	=	Dileu cais blaenorol am Lwfans Priodasol
change.status.reject.content	=	Caiff eich Lwfans Priodasol ei ganslo o {0} ymlaen, sef dechrau''r flwyddyn dreth pan gawsoch ef am y tro cyntaf.
change.status.reject.warning	=	Gallai hyn arwain at beidio &#226; thalu digon o dreth. Rhown wybod i chi a ydych wedi talu''r swm cywir o dreth ar ddiwedd y flwyddyn dreth. Os nad ydych wedi talu digon, fel arfer byddwn yn ei chasglu drwy addasu''ch cod treth.
change.status.reject.previous.content	=	Gallwch ddileu''r Lwfans Priodasol y gwnaethoch ei hawlio''n flaenorol. Caiff y lwfans ei ddileu o {0}, sef dechrau''r flwyddyn dreth pan gawsoch ef am y tro cyntaf.
change.status.reject.previous.warning	=	Gallai hyn arwain at dandalu treth. Rhown wybod i chi a ydych wedi talu''r swm cywir o dreth ar ddiwedd y flwyddyn dreth. Fel arfer, bydd unrhyw dandaliad yn cael ei gasglu drwy addasu''ch cod treth.
change.status.allowance	=	Statws y lwfans
change.status.realtionship-end	=	Rheswm dros ganslo
change.status.confirm-removal.button	=	Cadarnhau dileu
change.status.divorce-cy-heading	=	Dileu''r trosglwyddiad Lwfans Priodasol hwn
change.status.divorce-cy-content	=	Bydd hyn yn cael ei ddileu ar ddiwedd y flwyddyn dreth bresennol, sef Ebrill 5 {0}.
change.status.cancel-your.h1	=	Canslo Lwfans Priodasol
change.status.cancel-your.p	=	Pam yr ydych am ganslo''ch Lwfans Priodasol?
change.status.confirm.email	=	Nodwch eich cyfeiriad e-bost i gadarnhau
change.status.history.h4	=	Eich ceisiadau am Lwfans Priodasol
change.status.start-date	=	Dyddiad dechrau
change.status.end-date	=	Dyddiad dod i ben
change.status.history.allowance-status	=	Statws y lwfans
change.status.history.status	=	Statws
change.status.history.role	=	R&#244;l y lwfans
change.status.history.reason	=	Rheswm dros newid
change.status.active	=	Gweithredol
change.status.active.present.year	=	– Presennol
change.status.active.to	=	–
change.status.transferor.amount	=	Byddwch yn rhoi''r gorau i drosglwyddo Lwfans Priodasol i''ch priod neu bartner sifil ddiwedd blwyddyn dreth ({0}).
change.status.receiving.amount	=	Byddwch yn rhoi''r gorau i gael Lwfans Priodasol gan eich priod neu bartner sifil ddiwedd blwyddyn dreth ({0}).
change.status.transferor.stop-sooner	=	Gallwch ddod &#226;''ch trosglwyddiad Lwfans Priodasol i ben yn gynharach.
change.status.recipient.stop-sooner	=	Gallwch beidio &#226; chael Lwfans Priodasol yn gynharach.
change.status.finish.divorce	=	Ysgariad yn llwyddiannus

cchange.status.finish.will-be-current	=	Caiff eich Lwfans Priodasol ei ddileu ar ddiwedd y flwyddyn dreth bresennol.
change.status.finish.will-be-next	=	Bydd eich Lwfans Priodasol yn cael ei ddileu o ddechrau''r flwyddyn dreth bresennol ymlaen.
change.status.apply	=	Gwneud cais am Lwfans Priodasol
change.status.have-not-applied	=	Nid ydych yn elwa o Lwfans Priodasol ar hyn o bryd.
change.status.ask-to-check	=	Os ydych yn briod neu mewn partneriaeth sifil, efallai y gallwch drosglwyddo rhywfaint o''ch Lwfans Personol di-dreth i''ch partner. Gwiriwch a ydych yn gymwys i wneud cais am Lwfans Priodasol.
change.status.bereavement.sorry	=	Mae''n ddrwg gennym am eich colled
change.status.bereavement.notify-hmrc	=	Gallwch roi gwybod i CThEM am brofedigaeth ar:
change.status.bereavement.rec.instruction	=	Os trosglwyddodd eich partner rywfaint o''i Lwfans Personol i chi cyn iddo farw:
change.status.bereavement.rec.instruction-1	=	bydd eich Lwfans Personol yn parhau ar y lefel uchaf tan ddiwedd y flwyddyn dreth (5 Ebrill)
change.status.bereavement.rec.instruction-2	=	caiff ei yst&#226;d ei drin fel bod ei Lwfans Personol yn llai, am ei fod wedi trosglwyddo ychydig ohono i chi
change.status.bereavement.tr.instruction	=	Os yw''ch partner yn marw ar &#244;l i chi drosglwyddo rhywfaint o''ch Lwfans Personol iddo:
change.status.bereavement.tr.instruction-1	=	caiff ei yst&#226;d ei drin fel bod ganddo''r Lwfans Personol ychwanegol y gwnaethoch drosglwyddo iddo
change.status.bereavement.tr.instruction-2	=	bydd eich Lwfans Personol yn dychwelyd i''r swm arferol ar ddiwedd y flwyddyn dreth (5 Ebrill)
change.status.divorce.radio	=	Ysgariad neu ddiwedd partneriaeth sifil
change.status.bereavement.radio	=	Profedigaeth
change.status.earnings.radio	=	Newid i''ch incwm
change.status.cancel.radio	=	Rwyf am roi''r gorau i gael taliadau Lwfans Priodasol
change.status.confirm-change	=	Cadarnhewch eich bod am newid y trosglwyddiad Lwfans Priodasol hwn.
change.status.previous-years	=	Rydym wedi sylwi y gallech wneud cais am Lwfans Priodasol ar gyfer blynyddoedd treth blaenorol. Os ydych yn gymwys, byddwn yn ei &#244;l-ddyddio ac yn anfon siec at eich partner drwy''r post.
confirm.transferor.heading	=	Cadarnhau canslo Lwfans Priodasol
confirm.recipient.ended.reject.heading	=	Cadarnhewch ddileu cais blaenorol am Lwfans Priodasol
pages.ended.reject.message	=	Rydych wedi gofyn i ni ddileu''ch Lwfans Priodasol o flwyddyn dreth {0} ymlaen. Mae hyn yn golygu:
pages.ended.reject.message1	=	caiff eich Lwfans Priodasol ei ddileu o {0} ymlaen, sef dechrau''r flwyddyn dreth pan gawsoch ef am y tro cyntaf
pages.ended.reject.message2	=	os nad ydych wedi talu digon o dreth, fel arfer byddwn yn ei chasglu drwy addasu''ch cod treth
pages.confirm.message	=	Rydych wedi gofyn i ni ganslo''ch Lwfans Priodasol. Mae hyn yn golygu:
pages.confirm.message1	=	bydd eich Lwfans Priodasol yn aros yn ei le tan {0}, sef diwedd y flwyddyn dreth bresennol
pages.confirm.message2	=	bydd eich Lwfans Priodasol yn dychwelyd i''r swm arferol o {0} ymlaen, sef dechrau''r flwyddyn dreth newydd
pages.reject.message1	=	caiff eich Lwfans Priodasol ei ganslo o {0} ymlaen, sef dechrau''r flwyddyn dreth pan gawsoch ef am y tro cyntaf
pages.reject.message2	=	byddwn yn rhoi gwybod i chi ar ddiwedd y flwyddyn dreth a ydych wedi talu''r swm cywir o dreth
pages.reject.message3	=	os nad ydych wedi talu digon o dreth, fel arfer byddwn yn ei chasglu drwy addasu''ch cod treth
confirm.cancellation.button	=	Cadarnhau canslo
pages.confirm.divorce.cy.message	=	Rydych wedi gofyn i ni gadw Lwfans Priodasol yn ei le tan {0}, sef diwedd y flwyddyn dreth bresennol. Mae hyn yn golygu:
pages.confirm.divorce.cy.message1	=	bydd eich Lwfans Priodasol yn dychwelyd i''r swm arferol o {0} ymlaen, sef dechrau''r flwyddyn dreth newydd
pages.confirm.divorce.cy.prev.message	=	Rydych wedi gofyn i ni ganslo''ch Lwfans Priodasol. Mae hyn yn golygu:
pages.confirm.divorce.cy.prev.message1	=	bydd eich lwfans yn aros yn ei le tan {0}, sef diwedd y flwyddyn dreth pan wnaethoch ysgaru
pages.confirm.divorce.cy.prev.message2	=	os nad yw''ch cyn-bartner wedi talu digon o dreth, byddwn yn ei chasglu drwy addasu''i god treth
pages.confirm.divorce.py.message	=	Rydych wedi gofyn i ni ganslo''ch Lwfans Priodasol o {0} ymlaen, sef dechrau''r flwyddyn dreth bresennol. Mae hyn yn golygu:
pages.confirm.divorce.py.message1	=	os nad yw''ch cyn-bartner wedi talu digon o dreth, byddwn yn ei chasglu drwy addasu''i god treth
pages.confirm.divorce.py.message2	=	bydd eich Lwfans Personol yn dychwelyd i''r swm arferol o {0} ymlaen, sef dechrau''r flwyddyn dreth bresennol
pages.confirm.recipient.divorce.cy.prev.message1	=	caiff eich Lwfans Priodasol ei ganslo o {0} ymlaen, sef diwedd y flwyddyn dreth pan wnaethoch ysgaru
pages.confirm.recipient.divorce.cy.prev.message2	=	os nad ydych wedi talu digon o dreth, fel arfer byddwn yn ei chasglu drwy addasu''ch cod treth
pages.confirm.recipient.divorce.cy.message1	=	bydd eich Lwfans Priodasol yn aros yn ei le tan {0}, sef diwedd y flwyddyn dreth bresennol
pages.confirm.recipient.divorce.cy.message2	=	bydd eich Lwfans Priodasol yn dychwelyd i''r swm arferol o {0} ymlaen, sef dechrau''r flwyddyn dreth newydd

#application errors
pages.form.error-header	=	Mae problem wedi codi
pages.errors.timeout-pta.header	=	Rydych wedi allgofnodi o''ch Cyfrif Treth Personol.
pages.errors.timeout-pta.action	=	Mewngofnodwch i''ch Cyfrif Treth Personol eto i wneud cais am Lwfans Priodasol.
pages.errors.timeout-pta.back	=	Yn &#244;l i''r Cyfrif Treth Personol
pages.form.error.confirm.data	=	Gwiriwch fod eich gwybodaeth yn gywir, yn y man cywir ac yn y fformat cywir.
pages.form.error.mandatory.data	=	Gwiriwch eich bod wedi rhoi atebion.
transferor.not.found	=	Ni allwn ddod o hyd i gofnod CThEM ar eich cyfer.
recipient.not.found.para1	=	Ni allwn ddod o hyd i gofnod CThEM ar gyfer eich priod neu''ch partner sifil.
recipient.not.found.para2	=	Gwiriwch gydag ef/hi a chadarnhau''r manylion yr ydych wedi eu rhoi.
transferor.no-eligible-years	=	Nid oeddem yn gallu prosesu''ch cais am Lwfans Priodasol.
transferor.no-previous-years-available	=	Yn seiliedig ar ddyddiad y briodas neu ffurfio''r bartneriaeth sifil yr ydych wedi''i roi, nid ydych yn gymwys ar gyfer Lwfans Priodasol.
recipient.has.relationship.para1	=	Nid oeddem yn gallu prosesu''ch cais.
recipient.has.relationship.para2	=	Gwiriwch &#226;''ch priod neu''ch partner sifil a chadarnhau''r manylion yr ydych wedi''u rhoi.
session.timeout.button	=	Dechrau eto
session.timeout.statement	=	Mae''ch sesiwn wedi cyrraedd y terfyn amser
session.timeout.verbose-statement	=	Mae''r system wedi''ch allgofnodi o Lwfans Priodasol.
create.relationship.failure	=	Ni ellir creu perthynas
not.authorised	=	Mae''n ddrwg gennym. Nid oes gennych yr awdurdod i fynd yn eich blaen.
technical.issue.para1	=	Mae problemau technegol wedi codi
technical.issue.para2	=	Mae problemau technegol wedi codi. Rhowch gynnig arall arni mewn ychydig o funudau.
technical.issue.back	=	Dychwelyd i GOV.UK
technical.other-ways.h1	=	Ffyrdd eraill o wneud cais am Lwfans Priodasol
technical.other-ways.para1	=	Nid oeddem yn gallu cadarnhau pwy ydych ar-lein. Ffoniwch Gyllid a Thollau EM (CThEM) i wneud cais am Lwfans Priodasol.
technical.other-ways.para2	=	Bydd angen i chi wybod beth yw''ch rhif Yswiriant Gwladol chi a''ch priod neu bartner sifil pan fyddwch yn ffonio.
title.cannot-find-details	=	Methu dod o hyd i fanylion
title.technical-error	=	Problem dechnegol
technical.cannot-find-details.h1	=	Ni allwn ddod o hyd i fanylion eich Lwfans Priodasol
technical.cannot-find-details.para1	=	Ffoniwch ni er mwyn newid eich Lwfans Priodasol. Sicrhewch fod gennych eich rhif Yswiriant Gwladol wrth law pan fyddwch yn ffonio
technical.technical-error.h1	=	Mae problem dechnegol wedi codi
technical.technical-error.para1	=	Rhowch gynnig arall arni. Os yw''r broblem yn parhau, ffoniwch ni er mwyn newid eich Lwfans Priodasol. Sicrhewch fod gennych eich rhif Yswiriant Gwladol wrth law pan fyddwch yn ffonio.

generic.translation.text	=	Mae''r dudalen hon hefyd ar gael yn
generic.translation.english	=	Saesneg (English)
generic.translation.welsh	=	Cymraeg
radio.yes	=	Iawn
radio.no	=	Na

#history page
pages.history.help.partner	=	Ar hyn o bryd, rydych yn helpu''ch partner i elwa o Lwfans Priodasol.
pages.history.helped.by.partner	=	Ar hyn o bryd, mae''ch partner yn eich helpu i elwa o Lwfans Priodasol.
pages.history.cancellation	=	Gallwch ganslo Lwfans Priodasol ar-lein
pages.history.cancellation1	=	Os ydych wedi ysgaru neu wedi dod &#226;''ch partneriaeth sifil i ben, gallwch ganslo''ch Lwfans Priodasol ar-lein. Os ydych wedi ymwahanu &#226;''ch priod neu bartner sifil ar hyn o bryd, gallwch barhau i gael Lwfans Priodasol hyd nes eich bod yn dod &#226;''ch priodas neu bartneriaeth sifil i ben yn gyfreithlon.
pages.history.cancellation2	=	Gallwch hefyd ganslo er mwyn dod &#226; thaliadau i ben os ydych yn dal i fod yn briod neu mewn partneriaeth sifil, ond nad ydych bellach am elwa o Lwfans Priodasol.

pages.history.partner.help	=	Ar hyn o bryd, mae''ch partner yn eich helpu i elwa o Lwfans Priodasol.
pages.history.cancel	=	Gallwch ganslo Lwfans Priodasol:
pages.history.cancel1	=	os ydych wedi ysgaru neu ddod &#226;''ch partneriaeth sifil i ben
pages.history.cancel2	=	os yw''ch incwm wedi newid
pages.history.cancel3	=	os ydych am wrthod y lwfans
pages.history.cancel4	=	os ydych wedi dioddef profedigaeth
pages.history.button.remove	=	Dileu lwfans

#eligible year page
pages.eligibleyear.currentyear	=	Gallwch wneud cais ar gyfer y flwyddyn dreth bresennol
pages.eligibleyear.toldus	=	Rhoesoch wybod y gwnaethoch briodi neu ffurfio partneriaeth sifil &#226; <span id="firstNameOnly">{0}</span> ar
pages.eligibleyear.thisyear	=	Yn ystod y flwyddyn dreth bresennol</span><br>{0} ymlaen
pages.eligibleyear.li1	=	yn talu hyd at £{0} yn llai o dreth bob blwyddyn
pages.eligibleyear.li2	=	byddwn yn addasu cod treth <span id="firstNameOnly3">{0}</span> i gynnwys y lwfans ychwanegol hwn
pages.eligibleyear.li3	=	bydd yn adnewyddu''n awtomatig bob blwyddyn oni bai''ch bod chi neu <span id="firstNameOnly4">{0}</span> yn ei ganslo neu <a href="https://www.gov.uk/marriage-allowance-guide/if-your-circumstances-change">nad ydych bellach yn gymwys</a>
pages.eligibleyear.doyou.want	=	A ydych am wneud cais ar gyfer y flwyddyn dreth bresennol ymlaen?
pages.eligibleyear.notice	=	Gallwch wneud cais ar gyfer blynyddoedd cynharach os ydych yn mynd yn eich blaen.


#multi-year
pages.multiyear.taxyear	=	blwyddyn dreth
pages.multiyear.canclaim	=	Gallwch chi a <span id="firstNameOnly">{0}</span> wneud cais am Lwfans Priodasol ar gyfer blwyddyn dreth {1}:
pages.multiyear.successful	=	Os yw''ch cais yn llwyddiannus, bydd Lwfans Priodasol yn cael ei &#244;l-ddyddio ar gyfer blwyddyn dreth {0} a bydd <span id="firstNameOnly3"> {1} </span> yn cael siec am hyd at {2}.
pages.multiyear.extrayears	=	A hoffech wneud cais ar gyfer y flwyddyn dreth ychwanegol hon hefyd?

#previous-years
pages.previousyear.header	=	Gallwch wneud cais ar gyfer blynyddoedd treth blaenorol
pages.previousyear.lede	=	Gallwch wneud cais am Lwfans Priodasol o''r adeg pan gafodd ei gyflwyno am y tro cyntaf, sef 6 Ebrill 2015.
pages.previousyear.para	=	Rhoesoch wybod y gwnaethoch briodi neu ffurfio partneriaeth sifil &#226; <span id="firstNameOnly">{0}</span> ar <span id="marriageDate">{1}</span>. Mae hyn yn golygu y gallwch wneud cais ar gyfer blynyddoedd treth blaenorol.

#confirm-page
pages.confirm.lower.earner	=	Eich manylion (yr unigolyn &#226;''r cyflog isaf)
pages.confirm.higher.earner	=	Manylion eich partner (yr unigolyn &#226;''r cyflog uchaf)
pages.confirm.current.tax	=	Rhoesoch wybod i ni y gwnaethoch briodi neu ffurfio partneriaeth sifil &#226; <span id="firstNameOnly">{0}</span> ar <span id="marriageDate">{1}</span>. Mae hyn yn golygu y gallwch wneud cais ar gyfer blynyddoedd treth blaenorol.
pages.confirm.current.tax.desc	=	Bydd CThEM yn newid codau treth chi a {0} er mwyn arbed {1} hyd at £{2}. Bydd eich Lwfans Priodasol yn parhau''n awtomatig hyd nes eich bod chi neu {3} yn ei ganslo, neu nad ydych bellach yn gymwys fel p&#226;r.
pages.confirm.previous.tax	=	Blwyddyn dreth flaenorol: {0} i {1}
pages.confirm.previous.tax.desc	=	Bydd CThEM yn gwirio''r manylion yr ydych wedi''u rhoi cyn anfon siec at {0} drwy''r post am hyd at {1}.
pages.confirm.warning	=	Dylech wirio''r manylion yr ydych wedi''u rhoi a sicrhau mai dyma''r person yr hoffech wneud cais am Lwfans Priodasol gydag ef/hi.
pages.confirm.button	=	Cadarnhau''ch cais
pages.confirm.marriage.details	=	Manylion eich Lwfans Priodasol
pages.confirm.date.of.marriage	=	Dyddiad y briodas neu ffurfio''r bartneriaeth sifil

#change-of-circs-finish-page
pages.coc.finish.header	=	Lwfans Priodasol wedi''i ganslo
pages.coc.finish.acknowledgement	=	Anfonir e-bost atoch yn <strong>{0}</strong> i gydnabod y canslo, a hynny o <strong>noreply&#64;tax.service.gov.uk</strong> cyn pen 24 awr.
pages.coc.finish.junk	=	Os nad yw''n ymddangos yn eich mewnflwch, edrychwch yn eich ffolder sbam neu sothach.
pages.coc.finish.whn	=	Yr hyn sy''n digwydd nesaf
pages.coc.finish.para1	=	Bydd y canslo''n cael ei brosesu gan CThEM. Am fanylion llawn, edrychwch ar yr e-bost yr ydym wedi''i anfon atoch.
pages.coc.finish.para2	=	Nid oes angen i chi gysylltu &#226; ni. Gallwch <a href="history">wirio statws</a> eich Lwfans Priodasol ar-lein.

date.fields.day	=	Diwrnod
date.fields.month	=	Mis
date.fields.year	=	Blwyddyn

change.other.caption	=	Newidiadau eraill sy''n effeithio ar Lwfans Priodasol
change.other.sub.caption1	=	Newid mewn incwm
change.other.income.content	=	Er mwyn elwa o Lwfans Priodasol fel p&#226;r, dylech ennill £{0} neu lai''r flwyddyn. Er mwyn bod yn gymwys, mae''n rhaid i''ch partner ennill rhwng £{1} a £{2} y flwyddyn.
change.other.income.link	=	Er mwyn rhoi gwybod i ni am newid mewn incwm, cysylltwch &#226; CThEM
change.other.sub.caption2	=	Profedigaeth
change.other.bereavement.content	=	Os yw''ch partner yn marw, bydd eich Lwfans Priodasol yn newid.
change.other.bereavement.link	=	Er mwyn rhoi gwybod i ni am brofedigaeth, cysylltwch &#226; CThEM
change.status.active	=	Gweithredol

error.invalid.date.format	=	Rhaid i chi nodi dyddiad dilys.

pages.noyears.h1	=	Nid ydych wedi dewis blynyddoedd treth i wneud cais ar eu cyfer
pages.noyears.content1	=	Ewch yn &#244;l os ydych am ddewis blwyddyn i wneud cais ar ei chyfer.
pages.noyears.findoutmore	=	Rhagor o wybodaeth am <a href="https://www.gov.uk/marriage-allowance-guide/how-it-works">sut y mae Lwfans Priodasol yn gweithio.</a><|MERGE_RESOLUTION|>--- conflicted
+++ resolved
@@ -109,7 +109,7 @@
 coc.end-reason.MERGER	=	Uno cyfrifon cwsmeriaid
 coc.end-reason.RETROSPECTIVE	=	Wedi gwneud cais am Lwfans Priodasol yn &#244;l-weithredol
 coc.end-reason.SYSTEM	=	CThEM wedi dod ag ef i ben
-coc.end-reason.DEFAULT	=	Lwfans Priodasol wedi dod i ben
+coc.end-reason.DEFAULT	=	Lwfans Priodasol wedi dod ben
 
 pages.form.field-required.partners-income	=	Rhowch wybod a oes gan eich priod neu bartner sifil incwm blynyddol sydd rhwng £{0} a £{1}.
 
@@ -261,15 +261,11 @@
 eligibility.check.partners.income.information2	=	Dyma ffigur ei (h)incwm cyn didynnu treth.
 eligibility.check.partners.income.h2	=	A yw hyn yn berthnasol i''ch partner?
 eligibility.check.partners.income.before.tax	=	Dyma ffigur ei (h)incwm cyn didynnu treth.
-<<<<<<< HEAD
 eligibility.check.partners.income.error	=	Nid ydych yn gymwys ar gyfer Lwfans Priodasol yn y flwyddyn dreth hon am fod incwm eich partner yn rhy uchel neu''n rhy isel. Mae''n dal yn bosibl i chi wirio''ch cymhwyster am flynyddoedd blaenorol.
 eligibility.check.date.of.birth.h1  =   CY_You and your partner''s date of birth
 eligibility.check.date.of.birth.span.para   =   CY_To benefit from Marriage Allowance, you and your partner should be born on or after 6 April 1935.
 eligibility.check.date.of.birth.span.married    =   CY_Does this apply to you or your partner?
 eligibility.check.date.of.birth.error   =   CY_If you or your partner were born before 6 April 1935, you might benefit more as a couple if you apply for <a href="https://www.gov.uk/married-couples-allowance" target="_blank">Married Couple’s Allowance</a>.<p></p>You can still choose to continue and apply for Marriage Allowance instead. But you cannot receive both Marriage Allowance and Married Couple's Allowance at the same time.
-=======
-eligibility.check.partners.income.error	=	Nid ydych yn gymwys ar gyfer Lwfans Priodasol yn y flwyddyn dreth hon am fod incwm eich partner yn rhy uchel neu''n rhy isel. Mae''n dal yn bosibl i chi wirio a ydych yn gymwys ar gyfer blynyddoedd.
->>>>>>> dbcb22ba
 
 #Verify
 pages.verify_triage.header	=	Gwirio manylion adnabod
