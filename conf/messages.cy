--- conflicted
+++ resolved
@@ -148,65 +148,37 @@
 generic.transferor-action	=	Wedi trosglwyddo Lwfans Priodasol
 
 #Titles
-<<<<<<< HEAD
-title.pattern	=	Lwfans Priodasol – {0}
-title.verify	=	Cadarnhewch eich manylion personol
-title.eligible-years	=	Blynyddoedd cymwys
-title.extra-years	=	Blynyddoedd ychwanegol
-title.transfer-in-place	=	Trosglwyddiad yn barod
-title.transfer	=	Cofrestru''ch Trosglwyddiad
-title.finished	=	Cwblhau
-title.confirm-email	=	Cadarnhewch eich cyfeiriad e-bost
-title.non-eligible	=	Nid ydych yn gymwys
-title.no-tax-years	=	Dim blynyddoedd treth ar gael
-title.eligibility	=	Cwestiynau ynghylch cymhwysedd
-title.confirm-transferor	=	Cadarnhau newid
-title.confirm-recipient	=	Cadarnhau manylion y derbynnydd
-title.confirm-update	=	Cadarnhau diweddariad
-title.eligibility-criteria	=	Meini prawf cymhwysedd
-title.how-it-works	=	Sut y mae''n gweithio
-title.other-ways	=	Ffyrdd eraill o wneud cais
-title.change.complete	=	Newid wedi''i gwblhau
-title.change.earnings	=	Newid mewn incwm
-title.change.reason	=	Rheswm dros newid
-title.complete	=	Cwblhau
-title.error	=	Gwall
-title.history	=	Eich hanes
-title.make-a-change	=	Gwneud newid
-title.bereavement	=	Profedigaeth
-title.divorce	=	Ysgaru
-title.date-of-marriage	=	Dyddiad priodi
-=======
-title.pattern=CY_{0} - Marriage Allowance - GOV.UK
-title.eligibility.pattern=CY_{0} - Marriage Allowance Eligibility - GOV.UK
-title.verify=CY_Confirm Your Personal Details
-title.eligible-years=CY_Apply for the current year
-title.extra-years=CY_Apply for earlier tax years
-title.transfer-in-place=CY_Transfer in place
-title.transfer=CY_Register Your Transfer
-title.finished=CY_Application confirmed
-title.confirm-email=CY_Confirm your email address
-title.non-eligible=CY_You are not eligible in the current tax year
-title.no-tax-years=CY_No tax years available
-title.eligibility=CY_Your relationship
-title.confirm-transferor=CY_Confirm change
-title.confirm-recipient=CY_Check your details and confirm
-title.confirm-update=CY_Confirm Update
-title.eligibility-criteria=CY_Eligibility Criteria
-title.how-it-works=CY_Apply for Marriage Allowance
-title.other-ways=CY_Other Ways to apply
-title.change.complete=CY_Change complete
-title.change.earnings=CY_Change in income
-title.change.reason=CY_Remove a previous claim
-title.complete=CY_Complete
-title.error=CY_Error
-title.history=CY_Your Marriage Allowance Summary
-title.make-a-change=CY_Make a change
-title.bereavement=CY_Bereavement
-title.divorce=CY_Divorce
-title.date-of-marriage=CY_Date of Marriage or civil partnership
-
->>>>>>> 7480376f
+title.pattern   =   {0} – Lwfans Priodasol – GOV.UK
+title.eligibility.pattern   =   {0} – Lwfans Priodasol: Bod yn gymwys ar ei gyfer – GOV.UK
+title.application.pattern   =   {0} – Cais am Lwfans Priodasol – GOV.UK
+title.verify    =   Cadarnhau''ch manylion personol
+title.dateOfBirth   =   CY_Your date of birth
+title.eligible-years    =   Gwneud cais ar gyfer y flwyddyn dreth bresennol
+title.extra-years   =   Gwneud cais ar gyfer blynyddoedd treth cynharach
+title.transfer-in-place =   Trosglwyddiad yn barod
+title.transfer  =   Manylion eich partner
+title.finished  =   Cais wedi''i gadarnhau
+title.confirm-email =   Cadarnhau''ch cyfeiriad e-bost
+title.non-eligible  =   Nid ydych yn gymwys ar gyfer y flwyddyn dreth bresennol
+title.no-tax-years  =   Dim blynyddoedd treth ar gael
+title.eligibility   =   Eich perthynas
+title.confirm-transferor    =   Cadarnhau canslo
+title.confirm-recipient =   Cadarnhau dileu cais blaenorol
+title.confirm-update    =   Cadarnhau diweddaru
+title.confirm   =   Gwirio''ch manylion a chadarnhau''r cais
+title.eligibility-criteria  =   Meini prawf cymhwysedd
+title.how-it-works  =   Gwneud cais am Lwfans Priodasol
+title.other-ways    =   Ffyrdd eraill o wneud cais
+title.change.complete   =   Lwfans Priodasol wedi''i ganslo
+title.change.earnings   =  Newid mewn incwm
+title.change.reason =   Dileu cais blaenorol
+title.complete  = Cwblhau
+title.error =   Gwall
+title.history   =   Crynodeb o''ch Lwfans Priodasol
+title.make-a-change =   Canslo''ch Lwfans Priodasol
+title.bereavement   =  Profedigaeth
+title.divorce   =  Dyddiad ysgaru neu ddod &#226;''r bartneriaeth sifil i ben
+title.date-of-marriage  = Dyddiad y briodas neu ffurfio''r bartneriaeth sifil
 
 #User status
 user-status.first-time-login	=	{0} yw''r tro cyntaf i chi fewngofnodi
@@ -290,6 +262,10 @@
 eligibility.check.partners.income.h2	=	A yw hyn yn berthnasol i''ch partner?
 eligibility.check.partners.income.before.tax	=	Dyma ffigur ei (h)incwm cyn didynnu treth.
 eligibility.check.partners.income.error	=	Nid ydych yn gymwys ar gyfer Lwfans Priodasol yn y flwyddyn dreth hon am fod incwm eich partner yn rhy uchel neu''n rhy isel. Mae''n dal yn bosibl i chi wirio''ch cymhwyster am flynyddoedd blaenorol.
+eligibility.check.date.of.birth.h1  =   CY_You and your partner''s date of birth
+eligibility.check.date.of.birth.span.para   =   CY_To benefit from Marriage Allowance, you and your partner should be born on or after 6 April 1935.
+eligibility.check.date.of.birth.span.married    =   CY_Does this apply to you or your partner?
+eligibility.check.date.of.birth.error   =   CY_If you or your partner were born before 6 April 1935, you might benefit more as a couple if you apply for <a href="https://www.gov.uk/married-couples-allowance" target="_blank">Married Couple’s Allowance</a>.<p></p>You can still choose to continue and apply for Marriage Allowance instead. But you cannot receive both Marriage Allowance and Married Couple's Allowance at the same time.
 
 #Verify
 pages.verify_triage.header	=	Gwirio manylion adnabod
