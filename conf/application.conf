--- conflicted
+++ resolved
@@ -50,7 +50,6 @@
   timeToLiveInSeconds = 3600
 }
 
-<<<<<<< HEAD
 auditing {
   enabled = false
   consumer {
@@ -60,9 +59,9 @@
     }
   }
 }
-=======
+
 metrics.enabled = true
->>>>>>> d0451b9e
+
 
 ehCache {
   # Do not use a long cache time.
