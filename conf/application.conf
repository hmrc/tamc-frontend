# Copyright 2023 HM Revenue & Customs
#
# Licensed under the Apache License, Version 2.0 (the "License");
# you may not use this file except in compliance with the License.
# You may obtain a copy of the License at
#
#     http://www.apache.org/licenses/LICENSE-2.0
#
# Unless required by applicable law or agreed to in writing, software
# distributed under the License is distributed on an "AS IS" BASIS,
# WITHOUT WARRANTIES OR CONDITIONS OF ANY KIND, either express or implied.
# See the License for the specific language governing permissions and
# limitations under the License.

include "frontend.conf"
include "data/tax-rates.conf"

appName = "tamc-frontend"

play.http.router = prod.Routes
play.i18n.langs = ["en","cy"]
play.modules.enabled += "config.TamcModule"

# Provides an implementation of MetricsFilter. Use `uk.gov.hmrc.play.bootstrap.graphite.GraphiteMetricsModule` or create your own.
# A metric filter must be provided
play.modules.enabled += "uk.gov.hmrc.play.bootstrap.graphite.GraphiteMetricsModule"

# Provides an implementation and configures all filters required by a Platform frontend microservice.
play.modules.enabled += "uk.gov.hmrc.play.bootstrap.frontend.FrontendModule"
play.modules.enabled += "uk.gov.hmrc.play.bootstrap.HttpClientModule"
play.modules.enabled += "uk.gov.hmrc.play.audit.AuditModule"
play.modules.enabled += "uk.gov.hmrc.mongo.play.PlayMongoModule"
play.modules.enabled += "uk.gov.hmrc.internalauth.client.modules.InternalAuthModule"

# Custom error handler
play.http.errorHandler = "errorHandler.ErrorHandler"

template-amazon-s3-host = "localhost"
template-amazon-s3-port = 9310
template-amazon-s3-protocol = "http"
template-amazon-s3-path = "/template/mustache"
#Update the env's csp to remove www.google-analytics.com & http://google-analytics.com

play.filters.headers.contentSecurityPolicy = "form-action 'self' localhost:9553 localhost:9556 localhost:9597; localhost:8500; base-uri 'self'; block-all-mixed-content; child-src 'self' *.digital.nuance.com; connect-src 'self' https://*.google-analytics.com https://*.analytics.google.com https://*.googletagmanager.com localhost:9032 localhost:9310 localhost:9250; default-src 'self' 'unsafe-inline' localhost:9032 localhost:9310 localhost:9250; font-src 'self' data: fonts.gstatic.com fonts.googleapis.com; frame-ancestors 'self'; img-src 'self' https://*.google-analytics.com https://*.googletagmanager.com localhost:9032 localhost:9310 data:; script-src 'self' 'unsafe-inline' localhost:12345 localhost:9032 localhost:9250 localhost:9310 analytics.analytics-egain.com *.optimizely.com optimizely.s3.amazonaws.com www.google-analytics.com https://*.googletagmanager.com ssl.gstatic.com www.gstatic.com; style-src 'self' 'unsafe-inline' localhost:9032 localhost:9310 localhost:9250;"

play.i18n.langCookieHttpOnly = true

mongodb {
  uri = "mongodb://localhost:27017/"${appName}
  timeToLiveInSeconds = 3600
}

<<<<<<< HEAD
=======
auditing {
  enabled = false
  consumer {
    baseUri {
      host = localhost
      port = 8100
    }
  }
}

metrics.enabled = true


>>>>>>> 415344ca
ehCache {
  # Do not use a long cache time.
  # During a toggle change the cache is invalidated only in the current container.
  ttlInSeconds = 5
}

controllers {
  com.kenshoo.play.metrics.MetricsController = {
    needsAuth = false
    needsLogging = false
    needsAuditing = false
  }

  uk.gov.hmrc.play.health.AdminController = {
    needsAuth = false
    needsLogging = false
    needsAuditing = false
  }

  controllers.Assets = {
    needsAuth = false
    needsLogging = false
    needsAuditing = false
  }
}

google-analytics.token = "TAMC"

tracking-consent-frontend {
  gtm.container = "c"
}

tamc {
  external-urls {
    login-url = "http://localhost:9948/iv-stub"
    logout-url = "http://localhost:9553/bas-gateway/sign-out-without-state?continue=http://localhost:9514/feedback/TAMC"
    callback-url = "http://localhost:9900/marriage-allowance-application/history"
    not-authorised-url = "http://localhost:9900/marriage-allowance-application/not-authorised"
    apply-marriage-allowance = "https://www.gov.uk/apply-marriage-allowance"
    finished-gds = "https://www.gov.uk/marriage-allowance"
    finished-pta = "http://localhost:9232/personal-account"
    contact-frontend = "http://localhost:9250/contact"
    govuk-call-charges = "https://www.gov.uk/call-charges"
    contact-income-tax-helpline = "https://www.gov.uk/government/organisations/hm-revenue-customs/contact/income-tax-enquiries-for-individuals-pensioners-and-employees"
    marriage-allowance-guide = "https://www.gov.uk/marriage-allowance-guide"
    marriage-allowance-how-it-works = "https://www.gov.uk/marriage-allowance-guide/how-it-works"
  }
}

microservice {

  contact-frontend {
    host = "http://localhost:9250"
  }

  tai-frontend {
    host = "http://localhost:9230"
  }
  
  bas-gateway-frontend {
    host = "http://localhost:9553"
  }

  services {
    auth {
      host = localhost
      port = 8500
    }

    pertax {
      host = localhost
      port = 9232
    }

    cachable {
      session-cache {
        host = localhost
        port = 8400
        domain = keystore
      }
    }
    
    pertax-auth {
      host = localhost
      port = 9132
    }

    citizen-details {
      host = localhost
      port = 9337
    }

    marriage-allowance {
      host = localhost
      port = 9909
    }

    contact-frontend {
      host = localhost
      port = 9250
    }

    internal-auth {
      resource-type = "ddcn-live-admin-frontend"
      host = localhost
      port = 8470
    }

    features{
      welsh-translation = true
    }

  }

}

webchat {
  id = TT55004894
}

tamc-frontend {
    host="http://localhost:9900"
}

accessibility-statement {
    url="http://localhost:12346"
}

ehCache {
  # Do not use a long cache time.
  # During a toggle change the cache is invalidated only in the current container.
  ttlInSeconds = 5
}<|MERGE_RESOLUTION|>--- conflicted
+++ resolved
@@ -21,6 +21,12 @@
 play.i18n.langs = ["en","cy"]
 play.modules.enabled += "config.TamcModule"
 
+# An ApplicationLoader that uses Guice to bootstrap the application.
+play.application.loader = "uk.gov.hmrc.play.bootstrap.ApplicationLoader"
+
+# Primary entry point for all HTTP requests on Play applications
+play.http.requestHandler = "uk.gov.hmrc.play.bootstrap.http.RequestHandler"
+
 # Provides an implementation of MetricsFilter. Use `uk.gov.hmrc.play.bootstrap.graphite.GraphiteMetricsModule` or create your own.
 # A metric filter must be provided
 play.modules.enabled += "uk.gov.hmrc.play.bootstrap.graphite.GraphiteMetricsModule"
@@ -45,13 +51,20 @@
 
 play.i18n.langCookieHttpOnly = true
 
+metrics {
+  name = ${appName}.
+  rateUnit = SECONDS
+  durationUnit = SECONDS
+  showSamples = true
+  jvm = false
+  enabled = true
+}
+
 mongodb {
   uri = "mongodb://localhost:27017/"${appName}
   timeToLiveInSeconds = 3600
 }
 
-<<<<<<< HEAD
-=======
 auditing {
   enabled = false
   consumer {
@@ -62,10 +75,6 @@
   }
 }
 
-metrics.enabled = true
-
-
->>>>>>> 415344ca
 ehCache {
   # Do not use a long cache time.
   # During a toggle change the cache is invalidated only in the current container.
@@ -97,6 +106,7 @@
 tracking-consent-frontend {
   gtm.container = "c"
 }
+
 
 tamc {
   external-urls {
@@ -129,6 +139,15 @@
     host = "http://localhost:9553"
   }
 
+  metrics {
+    graphite {
+      host = localhost
+      port = 2003
+      prefix = play.${appName}.
+      enabled = false
+    }
+  }
+
   services {
     auth {
       host = localhost
