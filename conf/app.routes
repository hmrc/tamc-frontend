# TAMC specific routes

# Authorisation helpers
GET    /not-authorised                             controllers.AuthorisationController.notAuthorised
GET    /logout                                     controllers.AuthorisationController.logout
GET    /signed-out                                 controllers.AuthorisationController.sessionTimeout

# GDS journey
GET    /benefit-calculator                         controllers.GdsEligibilityController.calculator
POST   /benefit-calculator                         controllers.GdsEligibilityController.calculatorAction

# PTA journey
GET    /benefit-calculator-pta                     controllers.PtaEligibilityController.calculator
POST   /benefit-calculator-pta                     controllers.PtaEligibilityController.calculatorAction

# Transfer Allowance
GET    /transfer-allowance                         controllers.TransferController.transfer
POST   /transfer-allowance                         controllers.TransferController.transferAction
GET    /date-of-marriage                           controllers.TransferController.dateOfMarriage
POST   /date-of-marriage                           controllers.TransferController.dateOfMarriageAction
GET    /eligible-years                             controllers.TransferController.eligibleYears
POST   /eligible-years                             controllers.TransferController.eligibleYearsAction
GET    /previous-years                             controllers.TransferController.previousYears
POST   /extra-years                                controllers.TransferController.extraYearsAction
GET    /confirm-your-email                         controllers.TransferController.confirmYourEmail
POST   /confirm-your-email                         controllers.TransferController.confirmYourEmailAction
GET    /confirm                                    controllers.TransferController.confirm
POST   /confirm                                    controllers.TransferController.confirmAction
GET    /finished                                   controllers.TransferController.finished

#Change of Circumstances
GET    /history                                    controllers.UpdateRelationshipController.history
POST   /make-changes                               controllers.UpdateRelationshipController.makeChange
GET    /change-of-income                           controllers.UpdateRelationshipController.changeOfIncome
GET    /bereavement                                controllers.UpdateRelationshipController.bereavement
POST   /reason-for-change                          controllers.UpdateRelationshipController.updateRelationshipAction
POST   /divorce                                    controllers.UpdateRelationshipController.divorceAction
GET    /divorce-select-year                        controllers.UpdateRelationshipController.divorceYear
POST   /divorce-select-year                        controllers.UpdateRelationshipController.divorceSelectYear
GET    /confirm-email                              controllers.UpdateRelationshipController.confirmEmail
GET    /confirm-change                             controllers.UpdateRelationshipController.confirmUpdate
#TO be post to edit
GET    /confirm-change-action                      controllers.UpdateRelationshipController.confirmUpdateAction
GET    /cancel                                     controllers.UpdateRelationshipController.confirmCancel
GET    /reject                                     controllers.UpdateRelationshipController.confirmReject
GET    /finished-change                            controllers.UpdateRelationshipController.finishUpdate
POST   /confirm-email-update                       controllers.UpdateRelationshipController.confirmYourEmailActionUpdate

#Mutliyaer-PTA
<<<<<<< HEAD
GET    /how-it-works                               @controllers.MultiYearPtaEligibilityController.howItWorks
GET    /eligibility-check-pta                      @controllers.MultiYearPtaEligibilityController.eligibilityCheck
POST   /eligibility-check-pta                      @controllers.MultiYearPtaEligibilityController.eligibilityCheckAction
GET    /lower-earner-pta                           @controllers.MultiYearPtaEligibilityController.lowerEarnerCheck
POST   /lower-earner-pta                           @controllers.MultiYearPtaEligibilityController.lowerEarnerCheckAction
GET    /partners-income-pta                        @controllers.MultiYearPtaEligibilityController.partnersIncomeCheck
POST   /partners-income-pta                        @controllers.MultiYearPtaEligibilityController.partnersIncomeCheckAction
GET    /date-of-birth-check-pta                    @controllers.MultiYearPtaEligibilityController.dateOfBirthCheck
POST   /date-of-birth-check-pta                    @controllers.MultiYearPtaEligibilityController.dateOfBirthCheckAction
GET    /do-you-live-in-scotland-pta                @controllers.MultiYearPtaEligibilityController.doYouLiveInScotland
POST   /do-you-live-in-scotland-pta                @controllers.MultiYearPtaEligibilityController.doYouLiveInScotlandAction

#Mutliyaer-GDS
GET    /                                           @controllers.MultiYearGdsEligibilityController.home
GET    /eligibility-check                          @controllers.MultiYearGdsEligibilityController.eligibilityCheck
POST   /eligibility-check                          @controllers.MultiYearGdsEligibilityController.eligibilityCheckAction
GET    /lower-earner                               @controllers.MultiYearGdsEligibilityController.lowerEarnerCheck
POST   /lower-earner                               @controllers.MultiYearGdsEligibilityController.lowerEarnerCheckAction
GET    /partners-income                            @controllers.MultiYearGdsEligibilityController.partnersIncomeCheck
POST   /partners-income                            @controllers.MultiYearGdsEligibilityController.partnersIncomeCheckAction
GET    /date-of-birth-check                        @controllers.MultiYearGdsEligibilityController.dateOfBirthCheck
POST   /date-of-birth-check                        @controllers.MultiYearGdsEligibilityController.dateOfBirthCheckAction
GET    /do-you-live-in-scotland                    @controllers.MultiYearGdsEligibilityController.doYouLiveInScotland
POST   /do-you-live-in-scotland                    @controllers.MultiYearGdsEligibilityController.doYouLiveInScotlandAction
=======
GET    /how-it-works                               controllers.MultiYearPtaEligibilityController.howItWorks
GET    /eligibility-check-pta                      controllers.MultiYearPtaEligibilityController.eligibilityCheck
POST   /eligibility-check-pta                      controllers.MultiYearPtaEligibilityController.eligibilityCheckAction
GET    /lower-earner-pta                           controllers.MultiYearPtaEligibilityController.lowerEarnerCheck
POST   /lower-earner-pta                           controllers.MultiYearPtaEligibilityController.lowerEarnerCheckAction
GET    /partners-income-pta                        controllers.MultiYearPtaEligibilityController.partnersIncomeCheck
POST   /partners-income-pta                        controllers.MultiYearPtaEligibilityController.partnersIncomeCheckAction
GET    /date-of-birth-check-pta                    controllers.MultiYearPtaEligibilityController.dateOfBirthCheck
POST   /date-of-birth-check-pta                    controllers.MultiYearPtaEligibilityController.dateOfBirthCheckAction
GET    /do-you-live-in-scotland-pta                controllers.MultiYearPtaEligibilityController.doYouLiveInScotland
POST   /do-you-live-in-scotland-pta                controllers.MultiYearPtaEligibilityController.doYouLiveInScotlandAction
GET    /do-you-want-to-apply-pta                   controllers.MultiYearPtaEligibilityController.doYouWantToApply
POST   /do-you-want-to-apply-pta                   controllers.MultiYearPtaEligibilityController.doYouWantToApplyAction

#Mutliyaer-GDS
GET    /                                           controllers.MultiYearGdsEligibilityController.home
GET    /eligibility-check                          controllers.MultiYearGdsEligibilityController.eligibilityCheck
POST   /eligibility-check                          controllers.MultiYearGdsEligibilityController.eligibilityCheckAction
GET    /do-you-want-to-apply                       controllers.MultiYearGdsEligibilityController.doYouWantToApply
POST   /do-you-want-to-apply                       controllers.MultiYearGdsEligibilityController.doYouWantToApplyAction
GET    /lower-earner                               controllers.MultiYearGdsEligibilityController.lowerEarnerCheck
POST   /lower-earner                               controllers.MultiYearGdsEligibilityController.lowerEarnerCheckAction
GET    /partners-income                            controllers.MultiYearGdsEligibilityController.partnersIncomeCheck
POST   /partners-income                            controllers.MultiYearGdsEligibilityController.partnersIncomeCheckAction
GET    /date-of-birth-check                        controllers.MultiYearGdsEligibilityController.dateOfBirthCheck
POST   /date-of-birth-check                        controllers.MultiYearGdsEligibilityController.dateOfBirthCheckAction
GET    /do-you-live-in-scotland                    controllers.MultiYearGdsEligibilityController.doYouLiveInScotland
POST   /do-you-live-in-scotland                    controllers.MultiYearGdsEligibilityController.doYouLiveInScotlandAction
>>>>>>> 947c8267

#Welsh Translation
GET     /lang/enGb                                  @controllers.LanguageController.enGb(redirectUrl: String)
GET     /lang/cyGb                                  @controllers.LanguageController.cyGb(redirectUrl: String)

# Map static resources from the /public folder to the /assets URL path
GET    /assets/*file                               controllers.Assets.at(path="/public", file)<|MERGE_RESOLUTION|>--- conflicted
+++ resolved
@@ -47,7 +47,6 @@
 POST   /confirm-email-update                       controllers.UpdateRelationshipController.confirmYourEmailActionUpdate
 
 #Mutliyaer-PTA
-<<<<<<< HEAD
 GET    /how-it-works                               @controllers.MultiYearPtaEligibilityController.howItWorks
 GET    /eligibility-check-pta                      @controllers.MultiYearPtaEligibilityController.eligibilityCheck
 POST   /eligibility-check-pta                      @controllers.MultiYearPtaEligibilityController.eligibilityCheckAction
@@ -59,6 +58,8 @@
 POST   /date-of-birth-check-pta                    @controllers.MultiYearPtaEligibilityController.dateOfBirthCheckAction
 GET    /do-you-live-in-scotland-pta                @controllers.MultiYearPtaEligibilityController.doYouLiveInScotland
 POST   /do-you-live-in-scotland-pta                @controllers.MultiYearPtaEligibilityController.doYouLiveInScotlandAction
+GET    /do-you-want-to-apply-pta                   @controllers.MultiYearPtaEligibilityController.doYouWantToApply
+POST   /do-you-want-to-apply-pta                   @controllers.MultiYearPtaEligibilityController.doYouWantToApplyAction
 
 #Mutliyaer-GDS
 GET    /                                           @controllers.MultiYearGdsEligibilityController.home
@@ -72,36 +73,8 @@
 POST   /date-of-birth-check                        @controllers.MultiYearGdsEligibilityController.dateOfBirthCheckAction
 GET    /do-you-live-in-scotland                    @controllers.MultiYearGdsEligibilityController.doYouLiveInScotland
 POST   /do-you-live-in-scotland                    @controllers.MultiYearGdsEligibilityController.doYouLiveInScotlandAction
-=======
-GET    /how-it-works                               controllers.MultiYearPtaEligibilityController.howItWorks
-GET    /eligibility-check-pta                      controllers.MultiYearPtaEligibilityController.eligibilityCheck
-POST   /eligibility-check-pta                      controllers.MultiYearPtaEligibilityController.eligibilityCheckAction
-GET    /lower-earner-pta                           controllers.MultiYearPtaEligibilityController.lowerEarnerCheck
-POST   /lower-earner-pta                           controllers.MultiYearPtaEligibilityController.lowerEarnerCheckAction
-GET    /partners-income-pta                        controllers.MultiYearPtaEligibilityController.partnersIncomeCheck
-POST   /partners-income-pta                        controllers.MultiYearPtaEligibilityController.partnersIncomeCheckAction
-GET    /date-of-birth-check-pta                    controllers.MultiYearPtaEligibilityController.dateOfBirthCheck
-POST   /date-of-birth-check-pta                    controllers.MultiYearPtaEligibilityController.dateOfBirthCheckAction
-GET    /do-you-live-in-scotland-pta                controllers.MultiYearPtaEligibilityController.doYouLiveInScotland
-POST   /do-you-live-in-scotland-pta                controllers.MultiYearPtaEligibilityController.doYouLiveInScotlandAction
-GET    /do-you-want-to-apply-pta                   controllers.MultiYearPtaEligibilityController.doYouWantToApply
-POST   /do-you-want-to-apply-pta                   controllers.MultiYearPtaEligibilityController.doYouWantToApplyAction
-
-#Mutliyaer-GDS
-GET    /                                           controllers.MultiYearGdsEligibilityController.home
-GET    /eligibility-check                          controllers.MultiYearGdsEligibilityController.eligibilityCheck
-POST   /eligibility-check                          controllers.MultiYearGdsEligibilityController.eligibilityCheckAction
-GET    /do-you-want-to-apply                       controllers.MultiYearGdsEligibilityController.doYouWantToApply
-POST   /do-you-want-to-apply                       controllers.MultiYearGdsEligibilityController.doYouWantToApplyAction
-GET    /lower-earner                               controllers.MultiYearGdsEligibilityController.lowerEarnerCheck
-POST   /lower-earner                               controllers.MultiYearGdsEligibilityController.lowerEarnerCheckAction
-GET    /partners-income                            controllers.MultiYearGdsEligibilityController.partnersIncomeCheck
-POST   /partners-income                            controllers.MultiYearGdsEligibilityController.partnersIncomeCheckAction
-GET    /date-of-birth-check                        controllers.MultiYearGdsEligibilityController.dateOfBirthCheck
-POST   /date-of-birth-check                        controllers.MultiYearGdsEligibilityController.dateOfBirthCheckAction
-GET    /do-you-live-in-scotland                    controllers.MultiYearGdsEligibilityController.doYouLiveInScotland
-POST   /do-you-live-in-scotland                    controllers.MultiYearGdsEligibilityController.doYouLiveInScotlandAction
->>>>>>> 947c8267
+GET    /do-you-want-to-apply                       @controllers.MultiYearGdsEligibilityController.doYouWantToApply
+POST   /do-you-want-to-apply                       @controllers.MultiYearGdsEligibilityController.doYouWantToApplyAction
 
 #Welsh Translation
 GET     /lang/enGb                                  @controllers.LanguageController.enGb(redirectUrl: String)
