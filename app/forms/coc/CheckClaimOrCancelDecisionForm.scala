/*
 * Copyright 2022 HM Revenue & Customs
 *
 * Licensed under the Apache License, Version 2.0 (the "License");
 * you may not use this file except in compliance with the License.
 * You may obtain a copy of the License at
 *
 *     http://www.apache.org/licenses/LICENSE-2.0
 *
 * Unless required by applicable law or agreed to in writing, software
 * distributed under the License is distributed on an "AS IS" BASIS,
 * WITHOUT WARRANTIES OR CONDITIONS OF ANY KIND, either express or implied.
 * See the License for the specific language governing permissions and
 * limitations under the License.
 */

package forms.coc

import play.api.data.Form
import play.api.data.Forms.{optional, single, text}

object CheckClaimOrCancelDecisionForm {

  val DecisionChoice = "decisionChoice"
  val CheckMarriageAllowanceClaim = "checkMarriageAllowanceClaim"
  val StopMarriageAllowance = "stopMarriageAllowance"

<<<<<<< HEAD
  def form: Form[Option[String]] = Form[Option[String]](
=======
  def form(): Form[Option[String]] = Form[Option[String]](
>>>>>>> ef5f352d
    single(DecisionChoice -> optional(text).verifying("pages.decision.error.mandatory.value", { _.isDefined }))
  )
}<|MERGE_RESOLUTION|>--- conflicted
+++ resolved
@@ -25,11 +25,7 @@
   val CheckMarriageAllowanceClaim = "checkMarriageAllowanceClaim"
   val StopMarriageAllowance = "stopMarriageAllowance"
 
-<<<<<<< HEAD
-  def form: Form[Option[String]] = Form[Option[String]](
-=======
   def form(): Form[Option[String]] = Form[Option[String]](
->>>>>>> ef5f352d
     single(DecisionChoice -> optional(text).verifying("pages.decision.error.mandatory.value", { _.isDefined }))
   )
 }