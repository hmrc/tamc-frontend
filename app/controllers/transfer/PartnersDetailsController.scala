/*
 * Copyright 2025 HM Revenue & Customs
 *
 * Licensed under the Apache License, Version 2.0 (the "License");
 * you may not use this file except in compliance with the License.
 * You may obtain a copy of the License at
 *
 *     http://www.apache.org/licenses/LICENSE-2.0
 *
 * Unless required by applicable law or agreed to in writing, software
 * distributed under the License is distributed on an "AS IS" BASIS,
 * WITHOUT WARRANTIES OR CONDITIONS OF ANY KIND, either express or implied.
 * See the License for the specific language governing permissions and
 * limitations under the License.
 */

package controllers.transfer

import controllers.BaseController
import controllers.auth.StandardAuthJourney
import forms.RecipientDetailsForm
import models.*
import play.api.mvc.{Action, AnyContent, MessagesControllerComponents, Request}
import services.CacheService.*
import services.{CachingService, TimeService, TransferService}
import uk.gov.hmrc.time.TaxYear.current
import utils.{LoggerHelper, TransferErrorHandler}

import javax.inject.Inject
import scala.concurrent.{ExecutionContext, Future}

class PartnersDetailsController @Inject() (
  errorHandler: TransferErrorHandler,
  authenticate: StandardAuthJourney,
  cachingService: CachingService,
  registrationService: TransferService,
  timeService: TimeService,
  cc: MessagesControllerComponents,
  partnersDetailsView: views.html.multiyear.transfer.partners_details,
  recipientDetailsForm: RecipientDetailsForm
)(implicit ec: ExecutionContext)
    extends BaseController(cc)
    with LoggerHelper {

<<<<<<< HEAD
  def transfer: Action[AnyContent] = authenticate.pertaxAuthActionWithUserDetails.async { implicit request =>
    val form = recipientDetailsForm.recipientDetailsForm(timeService.getCurrentDate, request.nino)
    cachingService.get(CACHE_RECIPIENT_DETAILS).map {
      case Some(savedData) =>
        Ok(partnersDetailsView(form.fill(savedData)))
      case None =>
        Ok(partnersDetailsView(form))
=======
  private def marriageDateInCurrentTaxYear()(implicit request: Request[?]): Future[Boolean] =
    cachingService.get[DateOfMarriageFormInput](CACHE_MARRIAGE_DATE).map { marriageData =>
      marriageData.exists(marriageFormInput => current.contains(marriageFormInput.dateOfMarriage))
    }

  def transfer: Action[AnyContent] = authenticate.pertaxAuthActionWithUserDetails.async { implicit request =>
    marriageDateInCurrentTaxYear().map { domCurrentTaxYear =>
      Ok(
        partnersDetailsView(
          recipientDetailsForm.recipientDetailsForm(today = timeService.getCurrentDate, transferorNino = request.nino),
          domCurrentTaxYear
        )
      )
>>>>>>> 5efc7207
    }
  }

  def transferAction: Action[AnyContent] = authenticate.pertaxAuthActionWithUserDetails.async { implicit request =>
<<<<<<< HEAD
    recipientDetailsForm
      .recipientDetailsForm(today = timeService.getCurrentDate, transferorNino = request.nino)
      .bindFromRequest()
      .fold(
        formWithErrors => Future.successful(BadRequest(partnersDetailsView(formWithErrors))),
        recipientData =>
          cachingService.put(CACHE_RECIPIENT_DETAILS, recipientData).map { _ =>
            Redirect(controllers.transfer.routes.DateOfMarriageController.dateOfMarriage())
          }
      )
=======
    marriageDateInCurrentTaxYear().flatMap { domCurrentTaxYear =>
      recipientDetailsForm
        .recipientDetailsForm(today = timeService.getCurrentDate, transferorNino = request.nino)
        .bindFromRequest()
        .fold(
          formWithErrors => Future.successful(BadRequest(partnersDetailsView(formWithErrors, domCurrentTaxYear))),
          recipientData =>
            for {
              _           <- cachingService.put[RecipientDetailsFormInput](CACHE_RECIPIENT_DETAILS, recipientData)
              marriageOpt <- cachingService.get[DateOfMarriageFormInput](CACHE_MARRIAGE_DATE)
              marriage    <- marriageOpt match {
                               case Some(dom) => Future.successful(dom)
                               case None      => Future.failed(new RuntimeException("Failed to retrieve marriage date"))
                             }
              recipient   <- registrationService.getRecipientDetailsFormData()

              dataToSend = new RegistrationFormInput(
                recipient.name,
                recipient.lastName,
                recipient.gender,
                recipient.nino,
                marriage.dateOfMarriage
              )
              _         <- registrationService.isRecipientEligible(request.nino, dataToSend)
            } yield Redirect(controllers.transfer.routes.EligibleYearsController.eligibleYears())
        ) recover errorHandler.handleError
    }
>>>>>>> 5efc7207
  }
}<|MERGE_RESOLUTION|>--- conflicted
+++ resolved
@@ -29,58 +29,36 @@
 import javax.inject.Inject
 import scala.concurrent.{ExecutionContext, Future}
 
-class PartnersDetailsController @Inject() (
-  errorHandler: TransferErrorHandler,
-  authenticate: StandardAuthJourney,
-  cachingService: CachingService,
-  registrationService: TransferService,
-  timeService: TimeService,
-  cc: MessagesControllerComponents,
-  partnersDetailsView: views.html.multiyear.transfer.partners_details,
-  recipientDetailsForm: RecipientDetailsForm
-)(implicit ec: ExecutionContext)
-    extends BaseController(cc)
+class PartnersDetailsController @Inject()(
+                                           errorHandler: TransferErrorHandler,
+                                           authenticate: StandardAuthJourney,
+                                           cachingService: CachingService,
+                                           registrationService: TransferService,
+                                           timeService: TimeService,
+                                           cc: MessagesControllerComponents,
+                                           partnersDetailsView: views.html.multiyear.transfer.partners_details,
+                                           recipientDetailsForm: RecipientDetailsForm
+                                         )(implicit ec: ExecutionContext)
+  extends BaseController(cc)
     with LoggerHelper {
 
-<<<<<<< HEAD
-  def transfer: Action[AnyContent] = authenticate.pertaxAuthActionWithUserDetails.async { implicit request =>
-    val form = recipientDetailsForm.recipientDetailsForm(timeService.getCurrentDate, request.nino)
-    cachingService.get(CACHE_RECIPIENT_DETAILS).map {
-      case Some(savedData) =>
-        Ok(partnersDetailsView(form.fill(savedData)))
-      case None =>
-        Ok(partnersDetailsView(form))
-=======
   private def marriageDateInCurrentTaxYear()(implicit request: Request[?]): Future[Boolean] =
     cachingService.get[DateOfMarriageFormInput](CACHE_MARRIAGE_DATE).map { marriageData =>
       marriageData.exists(marriageFormInput => current.contains(marriageFormInput.dateOfMarriage))
     }
 
   def transfer: Action[AnyContent] = authenticate.pertaxAuthActionWithUserDetails.async { implicit request =>
-    marriageDateInCurrentTaxYear().map { domCurrentTaxYear =>
-      Ok(
-        partnersDetailsView(
-          recipientDetailsForm.recipientDetailsForm(today = timeService.getCurrentDate, transferorNino = request.nino),
-          domCurrentTaxYear
-        )
-      )
->>>>>>> 5efc7207
+    val form = recipientDetailsForm.recipientDetailsForm(today = timeService.getCurrentDate, transferorNino = request.nino)
+    for {
+      domCurrentTaxYear <- marriageDateInCurrentTaxYear()
+      cachedRecipient   <- cachingService.get[RecipientDetailsFormInput](CACHE_RECIPIENT_DETAILS)
+    } yield {
+      val filledForm = cachedRecipient.map(form.fill).getOrElse(form)
+      Ok(partnersDetailsView(filledForm, domCurrentTaxYear))
     }
   }
 
   def transferAction: Action[AnyContent] = authenticate.pertaxAuthActionWithUserDetails.async { implicit request =>
-<<<<<<< HEAD
-    recipientDetailsForm
-      .recipientDetailsForm(today = timeService.getCurrentDate, transferorNino = request.nino)
-      .bindFromRequest()
-      .fold(
-        formWithErrors => Future.successful(BadRequest(partnersDetailsView(formWithErrors))),
-        recipientData =>
-          cachingService.put(CACHE_RECIPIENT_DETAILS, recipientData).map { _ =>
-            Redirect(controllers.transfer.routes.DateOfMarriageController.dateOfMarriage())
-          }
-      )
-=======
     marriageDateInCurrentTaxYear().flatMap { domCurrentTaxYear =>
       recipientDetailsForm
         .recipientDetailsForm(today = timeService.getCurrentDate, transferorNino = request.nino)
@@ -89,13 +67,13 @@
           formWithErrors => Future.successful(BadRequest(partnersDetailsView(formWithErrors, domCurrentTaxYear))),
           recipientData =>
             for {
-              _           <- cachingService.put[RecipientDetailsFormInput](CACHE_RECIPIENT_DETAILS, recipientData)
+              _ <- cachingService.put[RecipientDetailsFormInput](CACHE_RECIPIENT_DETAILS, recipientData)
               marriageOpt <- cachingService.get[DateOfMarriageFormInput](CACHE_MARRIAGE_DATE)
-              marriage    <- marriageOpt match {
-                               case Some(dom) => Future.successful(dom)
-                               case None      => Future.failed(new RuntimeException("Failed to retrieve marriage date"))
-                             }
-              recipient   <- registrationService.getRecipientDetailsFormData()
+              marriage <- marriageOpt match {
+                case Some(dom) => Future.successful(dom)
+                case None => Future.failed(new RuntimeException("Failed to retrieve marriage date"))
+              }
+              recipient <- registrationService.getRecipientDetailsFormData()
 
               dataToSend = new RegistrationFormInput(
                 recipient.name,
@@ -104,10 +82,9 @@
                 recipient.nino,
                 marriage.dateOfMarriage
               )
-              _         <- registrationService.isRecipientEligible(request.nino, dataToSend)
+              _ <- registrationService.isRecipientEligible(request.nino, dataToSend)
             } yield Redirect(controllers.transfer.routes.EligibleYearsController.eligibleYears())
         ) recover errorHandler.handleError
     }
->>>>>>> 5efc7207
   }
 }