/*
 * Copyright 2021 HM Revenue & Customs
 *
 * Licensed under the Apache License, Version 2.0 (the "License");
 * you may not use this file except in compliance with the License.
 * You may obtain a copy of the License at
 *
 *     http://www.apache.org/licenses/LICENSE-2.0
 *
 * Unless required by applicable law or agreed to in writing, software
 * distributed under the License is distributed on an "AS IS" BASIS,
 * WITHOUT WARRANTIES OR CONDITIONS OF ANY KIND, either express or implied.
 * See the License for the specific language governing permissions and
 * limitations under the License.
 */

package controllers

import com.google.inject.Inject
import controllers.actions.AuthenticatedActionRefiner
import errors._
import forms.EmailForm.emailForm
import forms.coc.{CheckClaimOrCancelDecisionForm, DivorceSelectYearForm, MakeChangesDecisionForm}
import models._
import models.auth.BaseUserRequest
import play.api.mvc.{Action, AnyContent, MessagesControllerComponents, Result}
import services._
import uk.gov.hmrc.http.HeaderCarrier
import uk.gov.hmrc.play.partials.FormPartialRetriever
import uk.gov.hmrc.renderer.TemplateRenderer
import utils.LoggerHelper
import viewModels._

import scala.concurrent.{ExecutionContext, Future}
import scala.util.control.NonFatal

class   UpdateRelationshipController @Inject()(
  authenticate: AuthenticatedActionRefiner,
  updateRelationshipService: UpdateRelationshipService,
  cc: MessagesControllerComponents,
  historySummary: views.html.coc.history_summary,
  decisionV: views.html.coc.decision,
  claimsV: views.html.coc.claims,
  reasonForChange: views.html.coc.reason_for_change,
  stopAllowanceV: views.html.coc.stopAllowance,
  cancelV: views.html.coc.cancel,
  confirmUpdateV: views.html.coc.confirmUpdate,
  bereavementV: views.html.coc.bereavement,
  divorceSelectYearV: views.html.coc.divorce_select_year,
  divorceEndExplanationV: views.html.coc.divorce_end_explanation,
  emailV: views.html.coc.email,
  finished: views.html.coc.finished,
  tryLater: views.html.errors.try_later,
  citizenNotFound: views.html.errors.citizen_not_found,
  transferorNotFound: views.html.errors.transferor_not_found,
  recipientNotFound: views.html.errors.recipient_not_found,
  divorceSelectYearForm: DivorceSelectYearForm,
  historySummaryViewModelImpl: HistorySummaryViewModelImpl,
  claimsViewModelImpl: ClaimsViewModelImpl,
  divorceEndExplanationViewModelImpl: DivorceEndExplanationViewModelImpl,
  confirmUpdateViewModelImpl: ConfirmUpdateViewModelImpl)(implicit templateRenderer: TemplateRenderer, formPartialRetriever: FormPartialRetriever, ec: ExecutionContext) extends BaseController(cc) with LoggerHelper {

  def history(): Action[AnyContent] = authenticate.async {
    implicit request =>
      updateRelationshipService.retrieveRelationshipRecords(request.nino) flatMap { relationshipRecords =>
        updateRelationshipService.saveRelationshipRecords(relationshipRecords) map { _ =>
          val viewModel = historySummaryViewModelImpl(relationshipRecords.primaryRecord.role,
            relationshipRecords.hasMarriageAllowanceBeenCancelled,
            relationshipRecords.loggedInUserInfo)
          Ok(historySummary(viewModel))
        }
      } recover handleError
  }

  def decision: Action[AnyContent] = authenticate.async {
    implicit request =>
      updateRelationshipService.getCheckClaimOrCancelDecision map { claimOrCancelDecision =>
        Ok(decisionV(CheckClaimOrCancelDecisionForm.form.fill(claimOrCancelDecision)))
      } recover {
        case NonFatal(_) => Ok(decisionV(CheckClaimOrCancelDecisionForm.form))
      }
  }

  def submitDecision: Action[AnyContent] = authenticate.async {
    implicit request =>

      CheckClaimOrCancelDecisionForm.form.bindFromRequest.fold(
        formWithErrors => {
          Future.successful(BadRequest(decisionV(formWithErrors)))
        }, {
          case Some(CheckClaimOrCancelDecisionForm.CheckMarriageAllowanceClaim) => {
            updateRelationshipService.saveCheckClaimOrCancelDecision(CheckClaimOrCancelDecisionForm.CheckMarriageAllowanceClaim) map { _ =>
              Redirect(controllers.routes.UpdateRelationshipController.claims)
            }
          }
          case Some(CheckClaimOrCancelDecisionForm.StopMarriageAllowance) => {
            updateRelationshipService.saveCheckClaimOrCancelDecision(CheckClaimOrCancelDecisionForm.StopMarriageAllowance) map { _ =>
              Redirect(controllers.routes.UpdateRelationshipController.makeChange)
            }
          }
        })
  }

  def claims: Action[AnyContent] = authenticate.async {
    implicit request =>
      (updateRelationshipService.getRelationshipRecords map { relationshipRecords =>
        val viewModel = claimsViewModelImpl(relationshipRecords.primaryRecord, relationshipRecords.nonPrimaryRecords)
        Ok(claimsV(viewModel))
      }) recover handleError
  }


  def makeChange(): Action[AnyContent] = authenticate.async {
    implicit request =>
      updateRelationshipService.getMakeChangesDecision map { makeChangesData =>
        Ok(reasonForChange(MakeChangesDecisionForm.form.fill(makeChangesData.map(_.toString))))
      } recover {
        case NonFatal(_) => Ok(reasonForChange(MakeChangesDecisionForm.form))
      }
  }

  def submitMakeChange(): Action[AnyContent] = authenticate.async {
    implicit request =>
      MakeChangesDecisionForm.form.bindFromRequest.fold(
        formWithErrors => {
          Future.successful(BadRequest(reasonForChange(formWithErrors)))
        }, {
          case Some(MakeChangesDecisionForm.Divorce) => {
            updateRelationshipService.saveMakeChangeDecision(MakeChangesDecisionForm.Divorce) map { _ =>
              Redirect(controllers.routes.UpdateRelationshipController.divorceEnterYear)
<<<<<<< HEAD
            }
          }
          case Some(MakeChangesDecisionForm.Earnings) => {
            updateRelationshipService.saveMakeChangeDecision(MakeChangesDecisionForm.Earnings) flatMap { _ =>
             changeOfIncomeRedirect
=======
>>>>>>> 1e196188
            }
          }
          case Some(MakeChangesDecisionForm.Cancel) => {
            updateRelationshipService.saveMakeChangeDecision(MakeChangesDecisionForm.Cancel) flatMap { _ =>
              noLongerWantMarriageAllowanceRedirect
            }
          }
          case Some(MakeChangesDecisionForm.Bereavement) => {
            updateRelationshipService.saveMakeChangeDecision(MakeChangesDecisionForm.Bereavement) map { _ =>
              Redirect(controllers.routes.UpdateRelationshipController.bereavement)
            }
          }
        })
  }

  private def noLongerWantMarriageAllowanceRedirect(implicit hc: HeaderCarrier): Future[Result] = {
    updateRelationshipService.getRelationshipRecords map { relationshipRecords =>
      if(relationshipRecords.primaryRecord.role == Recipient){
        Redirect(controllers.routes.UpdateRelationshipController.stopAllowance)
      } else {
        Redirect(controllers.routes.UpdateRelationshipController.cancel)
      }
    }
  }

<<<<<<< HEAD
  private def changeOfIncomeRedirect(implicit hc: HeaderCarrier): Future[Result] = {
    updateRelationshipService.getRelationshipRecords map { relationshipRecords =>
      if(relationshipRecords.primaryRecord.role == Recipient){
        Redirect(controllers.routes.UpdateRelationshipController.stopAllowance)
      } else {
        Redirect(controllers.routes.UpdateRelationshipController.changeOfIncome)
      }
    }
  }
=======
>>>>>>> 1e196188

  def stopAllowance: Action[AnyContent] = authenticate.async {
    implicit request =>
      Future.successful(Ok(stopAllowanceV()))
  }


  def cancel: Action[AnyContent] = authenticate.async {
    implicit request =>
      val cancelDates = updateRelationshipService.getMAEndingDatesForCancelation
      updateRelationshipService.saveMarriageAllowanceEndingDates(cancelDates) map { _ =>
        Ok(cancelV(cancelDates))
      } recover handleError
  }


  def bereavement: Action[AnyContent] = authenticate.async {
    implicit request =>
      (updateRelationshipService.getRelationshipRecords map { relationshipRecords =>
        Ok(bereavementV(relationshipRecords.primaryRecord.role))
      }) recover handleError
  }

  def divorceEnterYear: Action[AnyContent] = authenticate.async {
    implicit request =>
      updateRelationshipService.getDivorceDate map { optionalDivorceDate =>
        optionalDivorceDate.fold(Ok(divorceSelectYearV(divorceSelectYearForm.form))){ divorceDate =>
          Ok(divorceSelectYearV(divorceSelectYearForm.form.fill(divorceDate)))
        }
      } recover {
        case NonFatal(_) =>
          Ok(divorceSelectYearV(divorceSelectYearForm.form))
      }
  }

  def submitDivorceEnterYear: Action[AnyContent] = authenticate.async {
    implicit request =>
      divorceSelectYearForm.form.bindFromRequest.fold(
        formWithErrors => {
          Future.successful(BadRequest(divorceSelectYearV(formWithErrors)))
        }, {
          case divorceDate =>
            updateRelationshipService.saveDivorceDate(divorceDate) map { _ =>
              Redirect(controllers.routes.UpdateRelationshipController.divorceEndExplanation)
          }
        }
      ) recover handleError
  }

  def divorceEndExplanation: Action[AnyContent] = authenticate.async {
    implicit request =>
      (for {
        (role, divorceDate) <- updateRelationshipService.getDataForDivorceExplanation
        datesForDivorce = updateRelationshipService.getMAEndingDatesForDivorce(role, divorceDate)
        _ <- updateRelationshipService.saveMarriageAllowanceEndingDates(datesForDivorce)
      } yield {
       val viewModel = divorceEndExplanationViewModelImpl(role, divorceDate, datesForDivorce)
        Ok(divorceEndExplanationV(viewModel))
      }) recover handleError
  }


  def confirmEmail: Action[AnyContent] = authenticate.async {
    implicit request =>
      lazy val emptyEmailView = emailV(emailForm)
      updateRelationshipService.getEmailAddress map {
        case Some(email) => Ok(emailV(emailForm.fill(email)))
        case None => Ok(emptyEmailView)
      } recover {
        case NonFatal(_) => Ok(emptyEmailView)
      }
  }

  def confirmYourEmailActionUpdate: Action[AnyContent] = authenticate.async {
    implicit request =>
      emailForm.bindFromRequest.fold(
        formWithErrors => {
          Future.successful(BadRequest(emailV(formWithErrors)))
        },
        email =>
          updateRelationshipService.saveEmailAddress(email) map {
            _ => Redirect(controllers.routes.UpdateRelationshipController.confirmUpdate)
          }
      ) recover handleError
  }

  def confirmUpdate: Action[AnyContent] = authenticate.async {
    implicit request =>
      updateRelationshipService.getConfirmationUpdateAnswers map { confirmationUpdateAnswers =>
          Ok(confirmUpdateV(confirmUpdateViewModelImpl(confirmationUpdateAnswers)))
      } recover handleError
  }

  def submitConfirmUpdate: Action[AnyContent] = authenticate.async {
    implicit request =>
      updateRelationshipService.updateRelationship(request.nino) map {
        _ => Redirect(controllers.routes.UpdateRelationshipController.finishUpdate)
      } recover handleError
  }

  def finishUpdate: Action[AnyContent] = authenticate.async {
    implicit request =>
      (for {
        email <- updateRelationshipService.getEmailAddressForConfirmation
        _ <- updateRelationshipService.removeCache
      } yield {
        Ok(finished(email))
      }) recover handleError
  }

  def handleError(implicit hc: HeaderCarrier, request: BaseUserRequest[_]): PartialFunction[Throwable, Result] =
    PartialFunction[Throwable, Result] {
      throwable: Throwable =>

        val message: String = s"An exception occurred during processing of URI [${request.uri}] SID [${utils.getSid(request)}]"

        def handle(logger: (String, Throwable) => Unit, result: Result): Result = {
          logger(message, throwable)
          result
        }

        throwable match {
          case _: NoPrimaryRecordError => Redirect(controllers.routes.EligibilityController.howItWorks)
          case _: CacheRelationshipAlreadyUpdated => handle(warn, Redirect(controllers.routes.UpdateRelationshipController.finishUpdate))
          case _: CacheMissingUpdateRecord => handle(warn, InternalServerError(tryLater()))
          case _: CacheUpdateRequestNotSent => handle(warn, InternalServerError(tryLater()))
          case _: CannotUpdateRelationship => handle(warn, InternalServerError(tryLater()))
          case _: MultipleActiveRecordError => handle(warn, InternalServerError(tryLater()))
          case _: CitizenNotFound => handle(warn, InternalServerError(citizenNotFound()))
          case _: BadFetchRequest => handle(warn, InternalServerError(tryLater()))
          case _: TransferorNotFound => handle(warn, Ok(transferorNotFound()))
          case _: RecipientNotFound => handle(warn, Ok(recipientNotFound()))
          case _ => handle(error, InternalServerError(tryLater()))
        }
    }

}<|MERGE_RESOLUTION|>--- conflicted
+++ resolved
@@ -128,14 +128,6 @@
           case Some(MakeChangesDecisionForm.Divorce) => {
             updateRelationshipService.saveMakeChangeDecision(MakeChangesDecisionForm.Divorce) map { _ =>
               Redirect(controllers.routes.UpdateRelationshipController.divorceEnterYear)
-<<<<<<< HEAD
-            }
-          }
-          case Some(MakeChangesDecisionForm.Earnings) => {
-            updateRelationshipService.saveMakeChangeDecision(MakeChangesDecisionForm.Earnings) flatMap { _ =>
-             changeOfIncomeRedirect
-=======
->>>>>>> 1e196188
             }
           }
           case Some(MakeChangesDecisionForm.Cancel) => {
@@ -161,18 +153,6 @@
     }
   }
 
-<<<<<<< HEAD
-  private def changeOfIncomeRedirect(implicit hc: HeaderCarrier): Future[Result] = {
-    updateRelationshipService.getRelationshipRecords map { relationshipRecords =>
-      if(relationshipRecords.primaryRecord.role == Recipient){
-        Redirect(controllers.routes.UpdateRelationshipController.stopAllowance)
-      } else {
-        Redirect(controllers.routes.UpdateRelationshipController.changeOfIncome)
-      }
-    }
-  }
-=======
->>>>>>> 1e196188
 
   def stopAllowance: Action[AnyContent] = authenticate.async {
     implicit request =>
