--- conflicted
+++ resolved
@@ -128,7 +128,7 @@
           }
           case Some(MakeChangesDecisionForm.IncomeChanges) => {
             updateRelationshipService.saveCheckClaimOrCancelDecision(MakeChangesDecisionForm.IncomeChanges) flatMap { _ =>
-              changeOfIncomeRedirect
+             changeOfIncomeRedirect
             }
 
           }
@@ -148,7 +148,7 @@
 
   private def noLongerWantMarriageAllowanceRedirect(implicit hc: HeaderCarrier): Future[Result] = {
     updateRelationshipService.getRelationshipRecords map { relationshipRecords =>
-      if (relationshipRecords.role == Recipient) {
+      if(relationshipRecords.role == Recipient){
         Redirect(controllers.routes.UpdateRelationshipController.stopAllowance())
       } else {
         Redirect(controllers.routes.UpdateRelationshipController.cancel())
@@ -159,7 +159,7 @@
 
   private def changeOfIncomeRedirect(implicit hc: HeaderCarrier): Future[Result] = {
     updateRelationshipService.getRelationshipRecords map { relationshipRecords =>
-      if (relationshipRecords.role == Recipient) {
+      if(relationshipRecords.role == Recipient){
         Redirect(controllers.routes.UpdateRelationshipController.stopAllowance())
       } else {
         Redirect(controllers.routes.UpdateRelationshipController.changeOfIncome())
@@ -194,7 +194,6 @@
 
   def divorceEnterYear(): Action[AnyContent] = authenticate.async {
     implicit request =>
-<<<<<<< HEAD
       updateRelationshipService.getDivorceDate map { divorceDate =>
         Ok(views.html.coc.divorce_select_year(DivorceSelectYearForm.form.fill(divorceDate)))
       }
@@ -214,10 +213,6 @@
           }
         }
       )
-=======
-      // Future.successful(Ok(views.html.coc.divorce_select_year()))
-      ???
->>>>>>> 3acfc1f2
   }
 
   def divorceEndExplanation(): Action[AnyContent] = authenticate.async {
@@ -238,6 +233,14 @@
 
 
 
+
+
+
+
+
+
+
+
   def historyWithCy: Action[AnyContent] = authenticate {
     implicit request =>
       Redirect(controllers.routes.UpdateRelationshipController.history()).withLang(Lang("cy"))
@@ -252,40 +255,40 @@
 
   def updateRelationshipAction(): Action[AnyContent] = authenticate.async {
     implicit request =>
-      //      updateRelationshipForm.bindFromRequest.fold(
-      //        formWithErrors => Future {
-      //          Logger.warn("unexpected error in updateRelationshipAction()")
-      //          val form = formWithErrors.fill(ChangeRelationship(formWithErrors.data.get("role"), None, Some(formWithErrors.data.get("historicActiveRecord").forall(_.equals("true")))))
-      //          BadRequest(views.html.coc.reason_for_change(form))
-      //        },
-      //        formData => {
-      //          cachingService.saveRoleRecord(formData.role.get).flatMap { _ =>
-      //            (formData.endReason, formData.role) match {
-      //              case (Some(EndReasonCode.CANCEL), _) => Future.successful {
-      //                Redirect(controllers.routes.UpdateRelationshipController.confirmCancel())
-      //              }
-      //              case (Some(EndReasonCode.REJECT), _) =>
-      //                updateRelationshipService.saveEndRelationshipReason(EndRelationshipReason(endReason = EndReasonCode.REJECT, timestamp = formData.creationTimestamp)) map {
-      //                  _ => Redirect(controllers.routes.UpdateRelationshipController.confirmReject())
-      //                }
-      //              case (Some(EndReasonCode.DIVORCE), _) => Future.successful {
-      //                Ok(views.html.coc.divorce_select_year(changeRelationshipForm.fill(formData)))
-      //              }
-      //              case (Some(EndReasonCode.EARNINGS), _) => Future.successful {
-      //                Ok(views.html.coc.change_in_earnings_recipient())
-      //              }
-      //              case (Some(EndReasonCode.BEREAVEMENT), _) => Future.successful {
-      //                Ok(views.html.coc.bereavement_recipient())
-      //              }
-      //              case (None, _) =>
-      //                throw new Exception("Missing EndReasonCode")
-      //              case _ => Future.successful {
-      //                BadRequest(views.html.coc.reason_for_change(updateRelationshipForm.fill(formData)))
-      //              }
-      //            }
-      //          }
-      //        }
-      //      )
+//      updateRelationshipForm.bindFromRequest.fold(
+//        formWithErrors => Future {
+//          Logger.warn("unexpected error in updateRelationshipAction()")
+//          val form = formWithErrors.fill(ChangeRelationship(formWithErrors.data.get("role"), None, Some(formWithErrors.data.get("historicActiveRecord").forall(_.equals("true")))))
+//          BadRequest(views.html.coc.reason_for_change(form))
+//        },
+//        formData => {
+//          cachingService.saveRoleRecord(formData.role.get).flatMap { _ =>
+//            (formData.endReason, formData.role) match {
+//              case (Some(EndReasonCode.CANCEL), _) => Future.successful {
+//                Redirect(controllers.routes.UpdateRelationshipController.confirmCancel())
+//              }
+//              case (Some(EndReasonCode.REJECT), _) =>
+//                updateRelationshipService.saveEndRelationshipReason(EndRelationshipReason(endReason = EndReasonCode.REJECT, timestamp = formData.creationTimestamp)) map {
+//                  _ => Redirect(controllers.routes.UpdateRelationshipController.confirmReject())
+//                }
+//              case (Some(EndReasonCode.DIVORCE), _) => Future.successful {
+//                Ok(views.html.coc.divorce_select_year(changeRelationshipForm.fill(formData)))
+//              }
+//              case (Some(EndReasonCode.EARNINGS), _) => Future.successful {
+//                Ok(views.html.coc.change_in_earnings_recipient())
+//              }
+//              case (Some(EndReasonCode.BEREAVEMENT), _) => Future.successful {
+//                Ok(views.html.coc.bereavement_recipient())
+//              }
+//              case (None, _) =>
+//                throw new Exception("Missing EndReasonCode")
+//              case _ => Future.successful {
+//                BadRequest(views.html.coc.reason_for_change(updateRelationshipForm.fill(formData)))
+//              }
+//            }
+//          }
+//        }
+//      )
 
       ???
   }
@@ -304,37 +307,37 @@
 
   def divorceYear: Action[AnyContent] = authenticate.async {
     implicit request =>
-      //      updateRelationshipService.getUpdateRelationshipCacheDataForDateOfDivorce map {
-      //        case Some(UpdateRelationshipCacheData(_, roleRecord, _, historicRelationships, _, relationshipEndReasonRecord, _)) =>
-      //          val divorceForm = updateRelationshipDivorceForm.fill(ChangeRelationship(role = roleRecord, endReason = Some(relationshipEndReasonRecord.get.endReason), historicActiveRecord = Some(historicRelationships.isEmpty)))
-      //          Ok(views.html.coc.divorce_select_year(changeRelationshipForm = divorceForm))
-      //        case _ => throw CacheMissingUpdateRecord()
-      //      } recover handleError
+//      updateRelationshipService.getUpdateRelationshipCacheDataForDateOfDivorce map {
+//        case Some(UpdateRelationshipCacheData(_, roleRecord, _, historicRelationships, _, relationshipEndReasonRecord, _)) =>
+//          val divorceForm = updateRelationshipDivorceForm.fill(ChangeRelationship(role = roleRecord, endReason = Some(relationshipEndReasonRecord.get.endReason), historicActiveRecord = Some(historicRelationships.isEmpty)))
+//          Ok(views.html.coc.divorce_select_year(changeRelationshipForm = divorceForm))
+//        case _ => throw CacheMissingUpdateRecord()
+//      } recover handleError
 
       ???
   }
 
   def divorceAction(): Action[AnyContent] = authenticate.async {
     implicit request =>
-      //      divorceForm.bindFromRequest.fold(
-      //        formWithErrors =>
-      //          Future.successful {
-      //            Logger.warn("unexpected end reason while cancelling the relationship")
-      //            val form = formWithErrors.fill(ChangeRelationship(
-      //              formWithErrors.data.get("role"),
-      //              Some(EndReasonCode.DIVORCE),
-      //              Some(formWithErrors.data.get("historicActiveRecord").forall(_.equals("true"))),
-      //              dateOfDivorce = getOptionalLocalDate(formWithErrors.data.get("dateOfDivorce.day"), formWithErrors.data.get("dateOfDivorce.month"), formWithErrors.data.get("dateOfDivorce.year"))))
-      //            BadRequest(views.html.coc.divorce(form,
-      //              cyEffectiveUntilDate = timeService.getEffectiveUntilDate(EndRelationshipReason(endReason = EndReasonCode.DIVORCE_CY, dateOfDivorce = getOptionalLocalDate(formWithErrors.data.get("dateOfDivorce.day"), formWithErrors.data.get("dateOfDivorce.month"), formWithErrors.data.get("dateOfDivorce.year")))),
-      //              cyEffectiveDate = Some(timeService.getEffectiveDate(EndRelationshipReason(endReason = EndReasonCode.DIVORCE_CY, dateOfDivorce = getOptionalLocalDate(formWithErrors.data.get("dateOfDivorce.day"), formWithErrors.data.get("dateOfDivorce.month"), formWithErrors.data.get("dateOfDivorce.year"))))),
-      //              pyEffectiveDate = Some(timeService.getEffectiveDate(EndRelationshipReason(endReason = EndReasonCode.DIVORCE_PY, dateOfDivorce = getOptionalLocalDate(formWithErrors.data.get("dateOfDivorce.day"), formWithErrors.data.get("dateOfDivorce.month"), formWithErrors.data.get("dateOfDivorce.year")))))))
-      //          },
-      //        formData =>
-      //          updateRelationshipService.saveEndRelationshipReason(EndRelationshipReason(formData.endReason.get, formData.dateOfDivorce)) map {
-      //            _ => Redirect(controllers.routes.UpdateRelationshipController.confirmEmail())
-      //          }
-      //      )
+//      divorceForm.bindFromRequest.fold(
+//        formWithErrors =>
+//          Future.successful {
+//            Logger.warn("unexpected end reason while cancelling the relationship")
+//            val form = formWithErrors.fill(ChangeRelationship(
+//              formWithErrors.data.get("role"),
+//              Some(EndReasonCode.DIVORCE),
+//              Some(formWithErrors.data.get("historicActiveRecord").forall(_.equals("true"))),
+//              dateOfDivorce = getOptionalLocalDate(formWithErrors.data.get("dateOfDivorce.day"), formWithErrors.data.get("dateOfDivorce.month"), formWithErrors.data.get("dateOfDivorce.year"))))
+//            BadRequest(views.html.coc.divorce(form,
+//              cyEffectiveUntilDate = timeService.getEffectiveUntilDate(EndRelationshipReason(endReason = EndReasonCode.DIVORCE_CY, dateOfDivorce = getOptionalLocalDate(formWithErrors.data.get("dateOfDivorce.day"), formWithErrors.data.get("dateOfDivorce.month"), formWithErrors.data.get("dateOfDivorce.year")))),
+//              cyEffectiveDate = Some(timeService.getEffectiveDate(EndRelationshipReason(endReason = EndReasonCode.DIVORCE_CY, dateOfDivorce = getOptionalLocalDate(formWithErrors.data.get("dateOfDivorce.day"), formWithErrors.data.get("dateOfDivorce.month"), formWithErrors.data.get("dateOfDivorce.year"))))),
+//              pyEffectiveDate = Some(timeService.getEffectiveDate(EndRelationshipReason(endReason = EndReasonCode.DIVORCE_PY, dateOfDivorce = getOptionalLocalDate(formWithErrors.data.get("dateOfDivorce.day"), formWithErrors.data.get("dateOfDivorce.month"), formWithErrors.data.get("dateOfDivorce.year")))))))
+//          },
+//        formData =>
+//          updateRelationshipService.saveEndRelationshipReason(EndRelationshipReason(formData.endReason.get, formData.dateOfDivorce)) map {
+//            _ => Redirect(controllers.routes.UpdateRelationshipController.confirmEmail())
+//          }
+//      )
       ???
   }
 
@@ -389,18 +392,42 @@
       }
   }
 
+  private[controllers] def getConfirmationInfoFromReason(reason: EndRelationshipReason,
+                                                         cacheData: UpdateRelationshipCacheData): (Boolean, Option[LocalDate], Option[LocalDate]) = {
+    reason.endReason match {
+      case EndReasonCode.DIVORCE_PY =>
+        (false, None, Some(timeService.getEffectiveDate(reason)))
+
+      case EndReasonCode.DIVORCE_CY =>
+        (false, None, timeService.getEffectiveUntilDate(reason))
+
+      case EndReasonCode.CANCEL =>
+        (false, None, timeService.getEffectiveUntilDate(reason))
+
+      case EndReasonCode.REJECT =>
+        val selectedRelationship = updateRelationshipService.getRelationship(cacheData)
+        val isEnded = selectedRelationship.participant1EndDate.exists(_ != "")
+
+        val relationshipEndDate = if (isEnded) {
+          Some(updateRelationshipService.getRelationEndDate(selectedRelationship))
+        } else None
+
+        (isEnded, relationshipEndDate, Some(updateRelationshipService.getEndDate(reason, selectedRelationship)))
+    }
+  }
+
   def confirmUpdate: Action[AnyContent] = authenticate.async {
     implicit request =>
-      //      updateRelationshipService.getConfirmationUpdateData map {
-      //        case (data, Some(updateCache)) =>
-      //
-      //          val reason = data.endRelationshipReason
-      //          val (isEnded, relationEndDate, relevantDate) = getConfirmationInfoFromReason(reason, updateCache)
-      //          Ok(views.html.coc.confirm(data, relevantDate, isEnded = isEnded, relationEndDate = relationEndDate))
-      //
-      //        case (_, None) =>
-      //          throw new Exception("No UpdateRelationshipCacheData found")
-      //      } recover handleError
+//      updateRelationshipService.getConfirmationUpdateData map {
+//        case (data, Some(updateCache)) =>
+//
+//          val reason = data.endRelationshipReason
+//          val (isEnded, relationEndDate, relevantDate) = getConfirmationInfoFromReason(reason, updateCache)
+//          Ok(views.html.coc.confirm(data, relevantDate, isEnded = isEnded, relationEndDate = relationEndDate))
+//
+//        case (_, None) =>
+//          throw new Exception("No UpdateRelationshipCacheData found")
+//      } recover handleError
       ???
   }
 
