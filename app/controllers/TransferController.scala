--- conflicted
+++ resolved
@@ -249,14 +249,8 @@
     Ok(transfererDeceased())
   }
 
-<<<<<<< HEAD
-  def handleError(implicit request: BaseUserRequest[_]): PartialFunction[Throwable, Result] =
-    PartialFunction[Throwable, Result] { throwable: Throwable =>
-      val message: String =
-=======
   def handleError(implicit request: BaseUserRequest[_]): PartialFunction[Throwable, Result] = {
       def message(throwable: Throwable): String  =
->>>>>>> ef5f352d
         s"An exception occurred during processing of URI [${request.uri}] reason [$throwable,${throwable.getMessage}] SID [${utils
           .getSid(request)}] stackTrace [${ExceptionUtils.getStackTrace(throwable)}]"
 
