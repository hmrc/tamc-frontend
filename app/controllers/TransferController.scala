/*
 * Copyright 2023 HM Revenue & Customs
 *
 * Licensed under the Apache License, Version 2.0 (the "License");
 * you may not use this file except in compliance with the License.
 * You may obtain a copy of the License at
 *
 *     http://www.apache.org/licenses/LICENSE-2.0
 *
 * Unless required by applicable law or agreed to in writing, software
 * distributed under the License is distributed on an "AS IS" BASIS,
 * WITHOUT WARRANTIES OR CONDITIONS OF ANY KIND, either express or implied.
 * See the License for the specific language governing permissions and
 * limitations under the License.
 */

package controllers

import config.ApplicationConfig
import controllers.auth.StandardAuthJourney
import errors._
import forms.CurrentYearForm.currentYearForm
import forms.EarlierYearForm.earlierYearsForm
import forms.EmailForm.emailForm
import forms.{DateOfMarriageForm, RecipientDetailsForm}
import models._
import models.auth.BaseUserRequest
import org.apache.commons.lang3.exception.ExceptionUtils
import play.api.data.FormError
import play.api.i18n.Lang
import play.api.mvc.{Action, AnyContent, MessagesControllerComponents, Result}
import play.twirl.api.Html
import services.CacheService.CACHE_NOTIFICATION_RECORD
import services.{CachingService, TimeService, TransferService}
import utils.LoggerHelper
import services.CacheService._
import javax.inject.Inject
import scala.concurrent.{ExecutionContext, Future}

class TransferController @Inject() (
  authenticate: StandardAuthJourney,
  registrationService: TransferService,
  cachingService: CachingService,
  timeService: TimeService,
  appConfig: ApplicationConfig,
  cc: MessagesControllerComponents,
//  transferV: views.html.multiyear.transfer.transfer,
  dateOfMarriageV: views.html.date_of_marriage,
  previousYearsV: views.html.multiyear.transfer.previous_years,
  eligibleYearsV: views.html.multiyear.transfer.eligible_years,
  singleYearSelect: views.html.multiyear.transfer.single_year_select,
  email: views.html.multiyear.transfer.email,
  finishedV: views.html.finished,
  confirmV: views.html.confirm,
  transfererDeceased: views.html.errors.transferer_deceased,
  transferorNotFound: views.html.errors.transferor_not_found,
  recipientNotFound: views.html.errors.recipient_not_found,
  transferorStatus: views.html.transferor_status,
  noYearSelected: views.html.errors.no_year_selected,
  noEligibleYears: views.html.errors.no_eligible_years,
  noTaxYearTransferor: views.html.errors.no_tax_year_transferor,
  relationshipCannotCreate: views.html.errors.relationship_cannot_create,
  recipientRelationshipExists: views.html.errors.recipient_relationship_exists,
  tryLater: views.html.errors.try_later,
//  recipientDetailsForm: RecipientDetailsForm,
  dateOfMarriageForm: DateOfMarriageForm)(implicit ec: ExecutionContext) extends BaseController(cc) with LoggerHelper {
<<<<<<< HEAD
//
//  def transfer: Action[AnyContent] = authenticate.pertaxAuthActionWithUserDetails { implicit request =>
//    Ok(
//      transferV(recipientDetailsForm.recipientDetailsForm(timeService.getCurrentDate, request.nino))
//    )
//  }
//
//  def transferAction: Action[AnyContent] = authenticate.pertaxAuthActionWithUserDetails.async { implicit request =>
//    recipientDetailsForm.recipientDetailsForm(today = timeService.getCurrentDate, transferorNino = request.nino).bindFromRequest().fold(
//      formWithErrors => Future.successful(BadRequest(transferV(formWithErrors))),
//      recipientData =>
//        cachingService.put[RecipientDetailsFormInput](appConfig.CACHE_RECIPIENT_DETAILS, recipientData).map { _ =>
//          Redirect(controllers.routes.TransferController.dateOfMarriage())
//        }
//    )
//  }
=======

  def transfer: Action[AnyContent] = authenticate.pertaxAuthActionWithUserDetails { implicit request =>
    Ok(
      transferV(recipientDetailsForm.recipientDetailsForm(timeService.getCurrentDate, request.nino))
    )
  }

  def transferAction: Action[AnyContent] = authenticate.pertaxAuthActionWithUserDetails.async { implicit request =>
    recipientDetailsForm.recipientDetailsForm(today = timeService.getCurrentDate, transferorNino = request.nino).bindFromRequest().fold(
      formWithErrors => Future.successful(BadRequest(transferV(formWithErrors))),
      recipientData =>
        cachingService.put[RecipientDetailsFormInput](CACHE_RECIPIENT_DETAILS, recipientData).map { _ =>
          Redirect(controllers.routes.TransferController.dateOfMarriage())
        }
    )
  }
>>>>>>> 12272b6a

  def dateOfMarriage: Action[AnyContent] = authenticate.pertaxAuthActionWithUserDetails { implicit request =>
    Ok(dateOfMarriageV(marriageForm = dateOfMarriageForm.dateOfMarriageForm(today = timeService.getCurrentDate)))
  }

  def dateOfMarriageWithCy: Action[AnyContent] = authenticate.pertaxAuthActionWithUserDetails {
    Redirect(controllers.routes.TransferController.dateOfMarriage()).withLang(Lang("cy"))
  }

  def dateOfMarriageWithEn: Action[AnyContent] = authenticate.pertaxAuthActionWithUserDetails {
    Redirect(controllers.routes.TransferController.dateOfMarriage()).withLang(Lang("en"))
  }

  def dateOfMarriageAction: Action[AnyContent] = authenticate.pertaxAuthActionWithUserDetails.async{ implicit request =>
    dateOfMarriageForm.dateOfMarriageForm(today = timeService.getCurrentDate).bindFromRequest().fold(
      formWithErrors => Future.successful(BadRequest(dateOfMarriageV(formWithErrors))),
      marriageData => {
        cachingService.put[DateOfMarriageFormInput](CACHE_MARRIAGE_DATE, marriageData)

        registrationService.getRecipientDetailsFormData() flatMap {
          case RecipientDetailsFormInput(name, lastName, gender, nino) =>
            val dataToSend = new RegistrationFormInput(name, lastName, gender, nino, marriageData.dateOfMarriage)
            registrationService.isRecipientEligible(request.nino, dataToSend) map { _ =>
              Redirect(controllers.routes.TransferController.eligibleYears())
            }
        }
      }
    ) recover handleError
  }

  def eligibleYears: Action[AnyContent] = authenticate.pertaxAuthActionWithUserDetails.async { implicit request =>
    registrationService.deleteSelectionAndGetCurrentAndPreviousYearsEligibility map {
      case CurrentAndPreviousYearsEligibility(false, Nil, _, _) =>
        throw new NoTaxYearsAvailable
      case CurrentAndPreviousYearsEligibility(false, previousYears, registrationInput, _) if previousYears.nonEmpty =>
        Ok(previousYearsV(registrationInput, previousYears, currentYearAvailable = false))
      case CurrentAndPreviousYearsEligibility(_, previousYears, registrationInput, _) =>
        Ok(
          eligibleYearsV(
            currentYearForm(previousYears.nonEmpty),
            previousYears.nonEmpty,
            registrationInput.name,
            Some(registrationInput.dateOfMarriage),
            Some(timeService.getStartDateForTaxYear(timeService.getCurrentTaxYear))
          )
        )
    } recover handleError
  }

  def eligibleYearsAction: Action[AnyContent] = authenticate.pertaxAuthActionWithUserDetails.async { implicit request =>
    registrationService.getCurrentAndPreviousYearsEligibility.flatMap {
      case CurrentAndPreviousYearsEligibility(currentYearAvailable, previousYears, registrationInput, _) =>
        currentYearForm(previousYears.nonEmpty).bindFromRequest().fold(
          hasErrors =>
            Future {
              BadRequest(
                eligibleYearsV(
                  hasErrors,
                  previousYears.nonEmpty,
                  registrationInput.name,
                  Some(registrationInput.dateOfMarriage),
                  Some(timeService.getStartDateForTaxYear(timeService.getCurrentTaxYear))
                )
              )
            },
          success => {

            val selectedYears = if (success.applyForCurrentYear.contains(true)) {
              List[Int](timeService.getCurrentTaxYear)
            } else {
              List[Int]()
            }

            registrationService.saveSelectedYears(selectedYears) map { _ =>
              if (previousYears.isEmpty && currentYearAvailable && (!success.applyForCurrentYear.contains(true))) {
                throw new NoTaxYearsSelected
              } else if (previousYears.nonEmpty) {
                Ok(previousYearsV(registrationInput, previousYears, currentYearAvailable))
              } else {
                Redirect(controllers.routes.TransferController.confirmYourEmail())
              }
            }
          }
        )
    } recover handleError
  }

  def previousYears: Action[AnyContent] = authenticate.pertaxAuthActionWithUserDetails.async { implicit request =>
    registrationService.getCurrentAndPreviousYearsEligibility.map {
      case CurrentAndPreviousYearsEligibility(_, previousYears, registrationInput, _) =>
        Ok(singleYearSelect(earlierYearsForm(), registrationInput, previousYears))
    } recover handleError
  }

  def extraYearsAction: Action[AnyContent] = authenticate.pertaxAuthActionWithUserDetails.async { implicit request =>
    def toTaxYears(years: List[Int]): List[TaxYear] =
      years.map(year => TaxYear(year, None))

    registrationService.getCurrentAndPreviousYearsEligibility.flatMap {
      case CurrentAndPreviousYearsEligibility(_, extraYears, registrationInput, availableYears) =>
        earlierYearsForm(extraYears.map(_.year)).bindFromRequest().fold(
          hasErrors =>
            Future {
              BadRequest(
                singleYearSelect(
                  hasErrors.copy(errors =
                    Seq(FormError("selectedYear", List("pages.form.field-required.applyForHistoricYears"), List()))
                  ),
                  registrationInput,
                  extraYears
                )
              )
            },
          taxYears =>
            registrationService
              .updateSelectedYears(availableYears, taxYears.selectedYear, taxYears.yearAvailableForSelection)
              .map { _ =>
                if (taxYears.furtherYears.isEmpty) {
                  Redirect(controllers.routes.TransferController.confirmYourEmail())
                } else {
                  Ok(
                    singleYearSelect(earlierYearsForm(), registrationInput, toTaxYears(taxYears.furtherYears))
                  )
                }
              }
        )
    } recover handleError
  }

  def confirmYourEmail: Action[AnyContent] = authenticate.pertaxAuthActionWithUserDetails.async { implicit request =>
    cachingService.get[NotificationRecord](CACHE_NOTIFICATION_RECORD) map {
      case Some(NotificationRecord(transferorEmail)) =>
        Ok(email(emailForm.fill(transferorEmail)))
      case None => Ok(email(emailForm))
    }
  }

  def confirmYourEmailAction: Action[AnyContent] = authenticate.pertaxAuthActionWithUserDetails.async { implicit request =>
    emailForm.bindFromRequest().fold(
      formWithErrors => Future.successful(BadRequest(email(formWithErrors))),
      transferorEmail =>
        registrationService.upsertTransferorNotification(NotificationRecord(transferorEmail)) map { _ =>
          Redirect(controllers.routes.TransferController.confirm())
        }
    ) recover handleError
  }

  def confirm: Action[AnyContent] = authenticate.pertaxAuthActionWithUserDetails.async { implicit request =>
    registrationService.getConfirmationData(request.nino) map { data =>
      Ok(confirmV(data = data))
    } recover handleError
  }

  def confirmAction: Action[AnyContent] = authenticate.pertaxAuthActionWithUserDetails.async { implicit request =>
    registrationService.createRelationship(request.nino) map { _ =>
      Redirect(controllers.routes.TransferController.finished())
    } recover handleError
  }

  def finished: Action[AnyContent] = authenticate.pertaxAuthActionWithUserDetails.async { implicit request =>
    registrationService.getFinishedData(request.nino) map { case NotificationRecord(email) =>
      cachingService.clear()
      Ok(finishedV(transferorEmail = email))
    } recover handleError
  }

  def cannotUseService: Action[AnyContent] = authenticate.pertaxAuthActionWithUserDetails { implicit request =>
    Ok(transfererDeceased())
  }

  def handleError(implicit request: BaseUserRequest[_]): PartialFunction[Throwable, Result] = {
      def message(throwable: Throwable): String  =
        s"An exception occurred during processing of URI [${request.uri}] reason [$throwable,${throwable.getMessage}] SID [${utils
          .getSid(request)}] stackTrace [${ExceptionUtils.getStackTrace(throwable)}]"

      def handle(throwable: Throwable, logger: String => Unit, result: Result): Result = {
        logger(message(throwable))
        result
      }

      def handleWithException(ex: Throwable, view: Html): Result = {
        error(ex.getMessage(), ex)
        InternalServerError(view)
      }

    val pf: PartialFunction[Throwable, Result] = {
        case t: TransferorNotFound => handle(t, warn, Ok(transferorNotFound()))
        case t: RecipientNotFound  => handle(t, warn, Ok(recipientNotFound()))
        case t: TransferorDeceased =>
          handle(t, warn, Redirect(controllers.routes.TransferController.cannotUseService()))
        case t: RecipientDeceased =>
          handle(t, warn, Redirect(controllers.routes.TransferController.cannotUseService()))
        case t: CacheMissingTransferor =>
          handle(t, warn, Redirect(controllers.routes.UpdateRelationshipController.history()))
        case t: CacheTransferorInRelationship => handle(t, warn, Ok(transferorStatus()))
        case t: CacheMissingRecipient =>
          handle(t, warn, Redirect(controllers.routes.UpdateRelationshipController.history()))
        case t: CacheMissingEmail =>
          handle(t, warn, Redirect(controllers.routes.TransferController.confirmYourEmail()))
        case t: CacheRelationshipAlreadyCreated =>
          handle(t, warn, Redirect(controllers.routes.UpdateRelationshipController.history()))
        case t: CacheCreateRequestNotSent =>
          handle(t, warn, Redirect(controllers.routes.UpdateRelationshipController.history()))
        case t: NoTaxYearsSelected      => handle(t, info, Ok(noYearSelected()))
        case t: NoTaxYearsAvailable     => handle(t, info, Ok(noEligibleYears()))
        case t: NoTaxYearsForTransferor => handle(t, info, Ok(noTaxYearTransferor()))
        case t: RelationshipMightBeCreated =>
          handle(t, warn, Redirect(controllers.routes.UpdateRelationshipController.history()))
        case ex: CannotCreateRelationship => handleWithException(ex, relationshipCannotCreate())
        case ex: CacheRecipientInRelationship =>
          handleWithException(ex, recipientRelationshipExists())
        case ex => handleWithException(ex, tryLater())
    }
    pf
  }
}<|MERGE_RESOLUTION|>--- conflicted
+++ resolved
@@ -44,7 +44,7 @@
   timeService: TimeService,
   appConfig: ApplicationConfig,
   cc: MessagesControllerComponents,
-//  transferV: views.html.multiyear.transfer.transfer,
+  transferV: views.html.multiyear.transfer.transfer,
   dateOfMarriageV: views.html.date_of_marriage,
   previousYearsV: views.html.multiyear.transfer.previous_years,
   eligibleYearsV: views.html.multiyear.transfer.eligible_years,
@@ -62,26 +62,8 @@
   relationshipCannotCreate: views.html.errors.relationship_cannot_create,
   recipientRelationshipExists: views.html.errors.recipient_relationship_exists,
   tryLater: views.html.errors.try_later,
-//  recipientDetailsForm: RecipientDetailsForm,
+  recipientDetailsForm: RecipientDetailsForm,
   dateOfMarriageForm: DateOfMarriageForm)(implicit ec: ExecutionContext) extends BaseController(cc) with LoggerHelper {
-<<<<<<< HEAD
-//
-//  def transfer: Action[AnyContent] = authenticate.pertaxAuthActionWithUserDetails { implicit request =>
-//    Ok(
-//      transferV(recipientDetailsForm.recipientDetailsForm(timeService.getCurrentDate, request.nino))
-//    )
-//  }
-//
-//  def transferAction: Action[AnyContent] = authenticate.pertaxAuthActionWithUserDetails.async { implicit request =>
-//    recipientDetailsForm.recipientDetailsForm(today = timeService.getCurrentDate, transferorNino = request.nino).bindFromRequest().fold(
-//      formWithErrors => Future.successful(BadRequest(transferV(formWithErrors))),
-//      recipientData =>
-//        cachingService.put[RecipientDetailsFormInput](appConfig.CACHE_RECIPIENT_DETAILS, recipientData).map { _ =>
-//          Redirect(controllers.routes.TransferController.dateOfMarriage())
-//        }
-//    )
-//  }
-=======
 
   def transfer: Action[AnyContent] = authenticate.pertaxAuthActionWithUserDetails { implicit request =>
     Ok(
@@ -98,7 +80,6 @@
         }
     )
   }
->>>>>>> 12272b6a
 
   def dateOfMarriage: Action[AnyContent] = authenticate.pertaxAuthActionWithUserDetails { implicit request =>
     Ok(dateOfMarriageV(marriageForm = dateOfMarriageForm.dateOfMarriageForm(today = timeService.getCurrentDate)))
