--- conflicted
+++ resolved
@@ -16,11 +16,7 @@
 
 package services
 
-<<<<<<< HEAD
-=======
 import config.ApplicationConfig
-import models.{EndReasonCode, EndRelationshipReason}
->>>>>>> d62395a4
 import org.joda.time.LocalDate
 import org.joda.time.format.DateTimeFormat
 import uk.gov.hmrc.time.TaxYear
@@ -50,13 +46,8 @@
   def getPreviousYearDate: LocalDate =
     LocalDate.now().minusYears(1)
 
-<<<<<<< HEAD
   def parseDateWithFormat(date: String, format: String = "yyyyMMdd"): LocalDate =
     LocalDate.parse(date, DateTimeFormat.forPattern(format))
-=======
-  def getPreviousYearDate: LocalDate = LocalDate.now().minusYears(1)
-
-  def parseDateWithFormat(date: String, format: String  = "yyyyMMdd"): LocalDate = LocalDate.parse(date, DateTimeFormat.forPattern(format))
 
   /**
     * TODO Need to change and call this method right before send list of years
@@ -65,10 +56,10 @@
     * @return valid years to apply for MA
     */
   def getValidYearsApplyMAPreviousYears(years: Option[List[models.TaxYear]]): List[models.TaxYear] = {
-      years.fold(List[models.TaxYear]()) {
-        actualYears =>
-          actualYears.filter(year => year.year >= ApplicationConfig.TAMC_BEGINNING_YEAR)
+    years.fold(List[models.TaxYear]()) {
+      actualYears =>
+        actualYears.filter(year => year.year >= ApplicationConfig.TAMC_BEGINNING_YEAR)
     }
   }
->>>>>>> d62395a4
+
 }