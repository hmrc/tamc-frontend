@*
 * Copyright 2019 HM Revenue & Customs
 *
 * Licensed under the Apache License, Version 2.0 (the "License");
 * you may not use this file except in compliance with the License.
 * You may obtain a copy of the License at
 *
 *     http://www.apache.org/licenses/LICENSE-2.0
 *
 * Unless required by applicable law or agreed to in writing, software
 * distributed under the License is distributed on an "AS IS" BASIS,
 * WITHOUT WARRANTIES OR CONDITIONS OF ANY KIND, either express or implied.
 * See the License for the specific language governing permissions and
 * limitations under the License.
 *@

@import play.twirl.api.Html
@import uk.gov.hmrc.play.views.html._
@import views.html.templates._
@import config.ApplicationConfig._
@import java.text.NumberFormat
@import models.auth.RequestWithAuthState

@(lowerEarnerFormInput: Form[(MultiYearLowerEarnerFormInput)])(
    implicit messages: Messages, request: RequestWithAuthState[_], templateRenderer: uk.gov.hmrc.renderer.TemplateRenderer, formPartialRetriever: uk.gov.hmrc.play.partials.FormPartialRetriever)

@templates.tamc_main(
    title = Messages("title.eligibility.pattern", Messages("eligibility.check.lower.earner.h1", NumberFormat.getIntegerInstance().format(PERSONAL_ALLOWANCE())))
){

<<<<<<< HEAD
@form_error_notification(lowerEarnerFormInput, formErrorMessage = "pages.form.error.mandatory.data", lowerLimit = Some(PERSONAL_ALLOWANCE()))
=======
<a href="@controllers.routes.EligibilityController.doYouLiveInScotland" class="link-back">@Html(Messages("generic.back"))</a>

@templates.form_error_notification(lowerEarnerFormInput, formErrorMessage = "pages.form.error.mandatory.data")
>>>>>>> e2abd1cf

<h1 class="heading-xlarge">
    <span class="heading-large secondary-text-colour"> @Html(Messages("eligibility.check.span.h1"))</span><br/>
    @Html(Messages("eligibility.check.lower.earner.h1", NumberFormat.getIntegerInstance().format(PERSONAL_ALLOWANCE())))
</h1>

@helpers.form(action = routes.EligibilityController.lowerEarnerCheckAction, args = ('id -> "income-form")) {
<div class="form-group inline">
    <p class="bold-small">@Html(Messages("eligibility.check.lower.earner.information2"))</p>
    @input_radio_group(
    lowerEarnerFormInput("lower-earner"),
    Seq(("true", Messages("radio.yes")), ("false", Messages("radio.no"))),
    '_legend -> Html(Messages("eligibility.check.lower.earner.h1")),
    '_legendClass -> "visuallyhidden",
    '_labelClass -> "block-label",
    '_labelAfter -> true,
    '_fieldsetAttributes -> "data-inline-error=inline-lower-earner-error",
    '_groupClass -> "inline spacingBottom"
    )
</div>

<div class="tamc-js-hidden error-inline validation-summary" id="inline-lower-earner-error">
    @Messages("eligibility.check.lower.earner.error", NumberFormat.getIntegerInstance().format(PERSONAL_ALLOWANCE()))
</div>

<script>
                var _gaq = [];
</script>
<div class="form-group">
    <button class="button button-calculate"
            data-journey-click="marriage-allowance:click:advance-from-eligibility-questions" id="continue"
            type="submit">
        @Html(Messages("generic.continue"))
    </button>
</div>

}
}<|MERGE_RESOLUTION|>--- conflicted
+++ resolved
@@ -28,48 +28,43 @@
     title = Messages("title.eligibility.pattern", Messages("eligibility.check.lower.earner.h1", NumberFormat.getIntegerInstance().format(PERSONAL_ALLOWANCE())))
 ){
 
-<<<<<<< HEAD
-@form_error_notification(lowerEarnerFormInput, formErrorMessage = "pages.form.error.mandatory.data", lowerLimit = Some(PERSONAL_ALLOWANCE()))
-=======
-<a href="@controllers.routes.EligibilityController.doYouLiveInScotland" class="link-back">@Html(Messages("generic.back"))</a>
+    @form_error_notification(lowerEarnerFormInput, formErrorMessage = "pages.form.error.mandatory.data", lowerLimit = Some(PERSONAL_ALLOWANCE()))
+    <a href="@controllers.routes.EligibilityController.doYouLiveInScotland" class="link-back">@Html(Messages("generic.back"))</a>
 
-@templates.form_error_notification(lowerEarnerFormInput, formErrorMessage = "pages.form.error.mandatory.data")
->>>>>>> e2abd1cf
+    <h1 class="heading-xlarge">
+        <span class="heading-large secondary-text-colour"> @Html(Messages("eligibility.check.span.h1"))</span><br/>
+        @Html(Messages("eligibility.check.lower.earner.h1", NumberFormat.getIntegerInstance().format(PERSONAL_ALLOWANCE())))
+    </h1>
 
-<h1 class="heading-xlarge">
-    <span class="heading-large secondary-text-colour"> @Html(Messages("eligibility.check.span.h1"))</span><br/>
-    @Html(Messages("eligibility.check.lower.earner.h1", NumberFormat.getIntegerInstance().format(PERSONAL_ALLOWANCE())))
-</h1>
+    @helpers.form(action = routes.EligibilityController.lowerEarnerCheckAction, args = ('id -> "income-form")) {
+    <div class="form-group inline">
+        <p class="bold-small">@Html(Messages("eligibility.check.lower.earner.information2"))</p>
+        @input_radio_group(
+        lowerEarnerFormInput("lower-earner"),
+        Seq(("true", Messages("radio.yes")), ("false", Messages("radio.no"))),
+        '_legend -> Html(Messages("eligibility.check.lower.earner.h1")),
+        '_legendClass -> "visuallyhidden",
+        '_labelClass -> "block-label",
+        '_labelAfter -> true,
+        '_fieldsetAttributes -> "data-inline-error=inline-lower-earner-error",
+        '_groupClass -> "inline spacingBottom"
+        )
+    </div>
 
-@helpers.form(action = routes.EligibilityController.lowerEarnerCheckAction, args = ('id -> "income-form")) {
-<div class="form-group inline">
-    <p class="bold-small">@Html(Messages("eligibility.check.lower.earner.information2"))</p>
-    @input_radio_group(
-    lowerEarnerFormInput("lower-earner"),
-    Seq(("true", Messages("radio.yes")), ("false", Messages("radio.no"))),
-    '_legend -> Html(Messages("eligibility.check.lower.earner.h1")),
-    '_legendClass -> "visuallyhidden",
-    '_labelClass -> "block-label",
-    '_labelAfter -> true,
-    '_fieldsetAttributes -> "data-inline-error=inline-lower-earner-error",
-    '_groupClass -> "inline spacingBottom"
-    )
-</div>
+    <div class="tamc-js-hidden error-inline validation-summary" id="inline-lower-earner-error">
+        @Messages("eligibility.check.lower.earner.error", NumberFormat.getIntegerInstance().format(PERSONAL_ALLOWANCE()))
+    </div>
 
-<div class="tamc-js-hidden error-inline validation-summary" id="inline-lower-earner-error">
-    @Messages("eligibility.check.lower.earner.error", NumberFormat.getIntegerInstance().format(PERSONAL_ALLOWANCE()))
-</div>
+    <script>
+                    var _gaq = [];
+    </script>
+    <div class="form-group">
+        <button class="button button-calculate"
+                data-journey-click="marriage-allowance:click:advance-from-eligibility-questions" id="continue"
+                type="submit">
+            @Html(Messages("generic.continue"))
+        </button>
+    </div>
 
-<script>
-                var _gaq = [];
-</script>
-<div class="form-group">
-    <button class="button button-calculate"
-            data-journey-click="marriage-allowance:click:advance-from-eligibility-questions" id="continue"
-            type="submit">
-        @Html(Messages("generic.continue"))
-    </button>
-</div>
-
-}
+    }
 }