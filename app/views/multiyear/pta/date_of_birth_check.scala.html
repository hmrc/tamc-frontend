@*
* Copyright 2015 HM Revenue & Customs
*
* Licensed under the Apache License, Version 2.0 (the "License");
* you may not use this file except in compliance with the License.
* You may obtain a copy of the License at
*
*     http://www.apache.org/licenses/LICENSE-2.0
*
* Unless required by applicable law or agreed to in writing, software
* distributed under the License is distributed on an "AS IS" BASIS,
* WITHOUT WARRANTIES OR CONDITIONS OF ANY KIND, either express or implied.
* See the License for the specific language governing permissions and
* limitations under the License.
*@

@(dateofBirthCheckForm: Form[(MultiYearDateOfBirthFormInput)]
)(implicit lang: Lang,
request: Request[_],
breadcrumb: uk.gov.hmrc.play.breadcrumb.model.Breadcrumb,
user: details.TamcUser)l

@import play.twirl.api.Html
@import uk.gov.hmrc.play.views.html._
@import config.ApplicationConfig

@templates.tamc_main(
<<<<<<< HEAD
title = Messages("title.eligibility.pattern", Messages("title.dateOfBirth"))){
    @if(ApplicationConfig.isWelshEnabled){
        @templates.lang_button(controllers.routes.LanguageController.switchToEnglishDateOfBirthCheckPta.toString(),
            controllers.routes.LanguageController.switchToWelshDateOfBirthCheckPta.toString())
    }
=======
title = Messages("title.pattern", Messages("title.eligibility")),
langSwitch = Some(templates.lang_button(controllers.routes.LanguageController.switchToEnglishDateOfBirthCheck.toString(),
                                        controllers.routes.LanguageController.switchToWelshDateOfBirthCheck.toString()))){
>>>>>>> dcc6f518

    <h1 class="heading-xlarge">
        <span class="heading-large secondary-text-colour"> @Html(Messages("eligibility.check.span.h1"))</span><br/>
        @Html(Messages("eligibility.check.date.of.birth.h1"))</h1>
    <p class="information"> @Html(Messages("eligibility.check.date.of.birth.span.para"))</p>
    @templates.form_error_notification(dateofBirthCheckForm, formErrorMessage = "pages.form.error.mandatory.data")
    @helpers.form(action = routes.MultiYearPtaEligibilityController.dateOfBirthCheckAction, args = ('id -> "dateOfBirth-form")) {
        <div class="form-group inline">
            <p class="bold-small" >@Html(Messages("eligibility.check.date.of.birth.span.married"))</p>
            @templates.input_radio_group(
            dateofBirthCheckForm("date-of-birth"),
            Seq(("true", Messages("radio.yes")), ("false", Messages("radio.no"))),
            '_legend -> Html(Messages("eligibility.check.date.of.birth.legend")),
            '_legendClass -> "visuallyhidden",
            '_labelClass -> "block-label",
            '_labelAfter -> true,
            '_fieldsetAttributes -> "data-inline-error=married-js-error",
            '_groupClass -> "inline spacingBottom"
            )
        </div>

        <div class="tamc-js-hidden error-inline validation-summary" id="married-js-error">
            @Html(Messages("eligibility.check.date.of.birth.error"))
        </div>

        <div class="form-group">
            <button class="button button-calculate" data-journey-click="marriage-allowance:button:married_continue" id="continue" type="submit">
                @Html(Messages("generic.continue"))
            </button>
        </div>
    }

    <a href="@controllers.routes.MultiYearPtaEligibilityController.eligibilityCheck" class="link-back">@Html(Messages("generic.back"))</a>
}<|MERGE_RESOLUTION|>--- conflicted
+++ resolved
@@ -25,17 +25,9 @@
 @import config.ApplicationConfig
 
 @templates.tamc_main(
-<<<<<<< HEAD
-title = Messages("title.eligibility.pattern", Messages("title.dateOfBirth"))){
-    @if(ApplicationConfig.isWelshEnabled){
-        @templates.lang_button(controllers.routes.LanguageController.switchToEnglishDateOfBirthCheckPta.toString(),
-            controllers.routes.LanguageController.switchToWelshDateOfBirthCheckPta.toString())
-    }
-=======
-title = Messages("title.pattern", Messages("title.eligibility")),
+title = Messages("title.eligibility.pattern", Messages("title.dateOfBirth")),
 langSwitch = Some(templates.lang_button(controllers.routes.LanguageController.switchToEnglishDateOfBirthCheck.toString(),
                                         controllers.routes.LanguageController.switchToWelshDateOfBirthCheck.toString()))){
->>>>>>> dcc6f518
 
     <h1 class="heading-xlarge">
         <span class="heading-large secondary-text-colour"> @Html(Messages("eligibility.check.span.h1"))</span><br/>
