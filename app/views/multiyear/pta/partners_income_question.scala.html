@*
* Copyright 2015 HM Revenue & Customs
*
* Licensed under the Apache License, Version 2.0 (the "License");
* you may not use this file except in compliance with the License.
* You may obtain a copy of the License at
*
*     http://www.apache.org/licenses/LICENSE-2.0
*
* Unless required by applicable law or agreed to in writing, software
* distributed under the License is distributed on an "AS IS" BASIS,
* WITHOUT WARRANTIES OR CONDITIONS OF ANY KIND, either express or implied.
* See the License for the specific language governing permissions and
* limitations under the License.
*@

@(partnersIncomeFormInput: Form[(MultiYearPartnersIncomeQuestionInput)])(
    implicit lang: Lang,
        request: Request[_],
        breadcrumb: uk.gov.hmrc.play.breadcrumb.model.Breadcrumb,
        user: details.TamcUser)

@import play.twirl.api.Html
@import uk.gov.hmrc.play.views.html._
@import config.ApplicationConfig
@import java.text.NumberFormat
@import uk.gov.hmrc.time.TaxYearResolver

@templates.tamc_main(
<<<<<<< HEAD
    title = Messages("title.eligibility.pattern", Messages("eligibility.check.partners.income.h1"))){
    @if(ApplicationConfig.isWelshEnabled){
	    @templates.lang_button(controllers.routes.LanguageController.switchToEnglishPartnersIncomeCheckPta.toString(), 
	               controllers.routes.LanguageController.switchToWelshPartnersIncomeCheckPta.toString())      
    }
=======
    title = Messages("title.pattern", Messages("title.eligibility")),
    langSwitch = Some(templates.lang_button(controllers.routes.LanguageController.switchToEnglishPartnersIncomeCheckPta.toString(),
                            controllers.routes.LanguageController.switchToWelshPartnersIncomeCheckPta.toString()))){

>>>>>>> dcc6f518
    <h1 class="heading-xlarge">
        <span class="heading-large secondary-text-colour"> @Html(Messages("eligibility.check.span.h1"))</span><br/>
        @Html(Messages("eligibility.check.partners.income.h1"))</h1>
    <p class="information">@Html(Messages("eligibility.check.partners.income.information1", NumberFormat.getIntegerInstance().format(ApplicationConfig.PERSONAL_ALLOWANCE+1),NumberFormat.getIntegerInstance().format(ApplicationConfig.MAX_LIMIT)))</br>
        @Html(Messages("eligibility.check.partners.income.information2"))</p>
        @templates.form_error_notification(partnersIncomeFormInput, formErrorMessage = "pages.form.error.mandatory.data", lowerLimit = Some(ApplicationConfig.PERSONAL_ALLOWANCE+1), upperLimit = Some(ApplicationConfig.MAX_LIMIT))
        @helpers.form(action = routes.MultiYearPtaEligibilityController.partnersIncomeCheckAction, args = ('id -> "income-form")) {
        <div class="form-group inline">
            <p class="bold-small">@Html(Messages("eligibility.check.partners.income.h2",  NumberFormat.getIntegerInstance().format(ApplicationConfig.PERSONAL_ALLOWANCE+1),NumberFormat.getIntegerInstance().format(ApplicationConfig.MAX_LIMIT)))</p>
            @templates.input_radio_group(
                partnersIncomeFormInput("partners-income"),
                Seq(("true",  Messages("radio.yes")), ("false", Messages("radio.no"))),
                '_legend -> Html(Messages("multiyear.check.income")),
                '_legendClass -> "visuallyhidden", 
                '_labelClass -> "block-label",
                '_labelAfter -> true,
                '_fieldsetAttributes -> "data-inline-error=inline-partners-income-error",
                '_groupClass -> "inline spacingBottom"
            )
        </div>

        <div class="tamc-js-hidden error-inline validation-summary partners-inc-error" id="inline-partners-income-error">
        @Html(Messages("eligibility.check.partners.income.error"))
        </div>
        <script>
                var _gaq = [];
        </script>
        <div class="form-group">
            <button class="button button-calculate" data-journey-click="marriage-allowance:click:advance-from-eligibility-questions" id="continue" type="submit">
                @Html(Messages("generic.continue"))
            </button>
        </div>

    }
    <a href="@controllers.routes.MultiYearPtaEligibilityController.lowerEarnerCheck" class="link-back">@Html(Messages("generic.back"))</a>
}<|MERGE_RESOLUTION|>--- conflicted
+++ resolved
@@ -27,18 +27,10 @@
 @import uk.gov.hmrc.time.TaxYearResolver
 
 @templates.tamc_main(
-<<<<<<< HEAD
-    title = Messages("title.eligibility.pattern", Messages("eligibility.check.partners.income.h1"))){
-    @if(ApplicationConfig.isWelshEnabled){
-	    @templates.lang_button(controllers.routes.LanguageController.switchToEnglishPartnersIncomeCheckPta.toString(), 
-	               controllers.routes.LanguageController.switchToWelshPartnersIncomeCheckPta.toString())      
-    }
-=======
-    title = Messages("title.pattern", Messages("title.eligibility")),
+    title = Messages("title.eligibility.pattern", Messages("eligibility.check.partners.income.h1")),
     langSwitch = Some(templates.lang_button(controllers.routes.LanguageController.switchToEnglishPartnersIncomeCheckPta.toString(),
                             controllers.routes.LanguageController.switchToWelshPartnersIncomeCheckPta.toString()))){
 
->>>>>>> dcc6f518
     <h1 class="heading-xlarge">
         <span class="heading-large secondary-text-colour"> @Html(Messages("eligibility.check.span.h1"))</span><br/>
         @Html(Messages("eligibility.check.partners.income.h1"))</h1>
