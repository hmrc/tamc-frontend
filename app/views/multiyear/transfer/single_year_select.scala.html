--- conflicted
+++ resolved
@@ -34,17 +34,13 @@
 formPartialRetriever: uk.gov.hmrc.play.partials.FormPartialRetriever)
 
 @templates.tamc_main(
-<<<<<<< HEAD
-title = Messages("title.application.pattern", Messages("title.extra-years")),
-langSelectorOverride = Some(
-    Map("enUrl" -> controllers.routes.TransferController.dateOfMarriageWithEn(),
-        "cyUrl" -> controllers.routes.TransferController.dateOfMarriageWithCy()
+    title = Messages("title.application.pattern", Messages("title.extra-years")),
+    langSelectorOverride = Some(
+        Map("enUrl" -> controllers.routes.TransferController.dateOfMarriageWithEn(),
+            "cyUrl" -> controllers.routes.TransferController.dateOfMarriageWithCy()
+        )
     )
-)) {
-=======
-    title = Messages("title.application.pattern", Messages("title.extra-years"))
-) {
->>>>>>> 544b135d
+){
 
 
 <a href="@controllers.routes.TransferController.eligibleYearsAction"
