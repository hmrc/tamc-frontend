@*
 * Copyright 2019 HM Revenue & Customs
 *
 * Licensed under the Apache License, Version 2.0 (the "License");
 * you may not use this file except in compliance with the License.
 * You may obtain a copy of the License at
 *
 *     http://www.apache.org/licenses/LICENSE-2.0
 *
 * Unless required by applicable law or agreed to in writing, software
 * distributed under the License is distributed on an "AS IS" BASIS,
 * WITHOUT WARRANTIES OR CONDITIONS OF ANY KIND, either express or implied.
 * See the License for the specific language governing permissions and
 * limitations under the License.
 *@

@import models.Gender
@import play.twirl.api.Html
@import views.helpers.TextGenerators
@import uk.gov.hmrc.play.views.html._
@import config.ApplicationConfig
@import models.auth.AuthenticatedUserRequest

@(recipientForm: Form[models.RecipientDetailsFormInput])(
implicit messages: Messages,
request: AuthenticatedUserRequest[_],
templateRenderer: uk.gov.hmrc.renderer.TemplateRenderer,
formPartialRetriever: uk.gov.hmrc.play.partials.FormPartialRetriever)


@templates.tamc_main(
title = Messages("title.application.pattern", Messages("title.transfer")),
mainConfig = views.helpers.MainConfig(
maybeMainDataAttributes = Some(Html(s"data-journey=${TextGenerators.formPageDataJourney("marriage-allowance:stage:transfer", recipientForm)}")))
) {

<a href="@controllers.routes.EligibilityController.doYouWantToApply" class="link-back">@Html(Messages("generic.back"))</a>

@templates.form_error_notification(recipientForm)
    <header class="page-heading">
        <h1 class="heading-xlarge">@Html(Messages("pages.form.h1"))</h1>
    </header>
    <p>@Html(Messages("pages.form.details"))</p>

@helpers.form(action = routes.TransferController.transferAction, args = ('id -> "register-form")) {
<fieldset>
    <div class="form-group">
        @templates.input(recipientForm("name"),
        '_label -> Html(Messages("pages.form.field.name")),
        '_labelClass -> "form-label",
        '_inputClass -> "form-control",
        '_dataAttributes -> "autocomplete=off"
        )
    </div>
    <div class="form-group">
        @templates.input(recipientForm("last-name"),
        '_label -> Html(Messages("pages.form.field.last-name")),
        '_labelClass -> "form-label",
        '_inputClass -> "form-control",
        '_dataAttributes -> "autocomplete=off"
        )
    </div>
    <div class="form-group">
        @templates.input_radio_group(
        recipientForm("gender"),
        Seq((Gender("M").gender, Messages("pages.form.field.gender.male")), (Gender("F").gender,
        Messages("pages.form.field.gender.female"))),
        '_legend -> Html(Messages("pages.form.field.gender")),
        '_labelClass -> "block-label",
        '_labelAfter -> true,
        '_fieldHelper -> Html(Messages("pages.form.field-helper.gender")),
        '_groupClass -> "inline spacingBottom"
        )
    </div>
    <div class="form-group">
        @templates.input(recipientForm("nino"),
        '_label -> Html(Messages("pages.form.field.nino")),
        '_labelClass -> "form-label",
        '_inputClass -> "form-control",
        '_fieldHelper -> Html(Messages("pages.form.field-helper.nino-example")),
        '_dataAttributes -> "autocomplete=off"
        )
<<<<<<< HEAD

        <details role="group">
            <summary><span class="summary">@Html(Messages("pages.form.field-helper.nino-where"))</span></summary>
            <div class="panel-indent">
                <p>@Html(Messages("pages.form.field-helper.nino-found"))</p>
            </div>
        </details>

=======
>>>>>>> 6d559a44
    </div>

</fieldset>


<details class="form-group">
    <summary>
        <span class="summary">@Html(Messages("pages.form.field-helper.nino-where"))</span>
        <span class="visuallyhidden">@Messages("pages.form.field-helper.nino.expand")</span>
    </summary>
    <div class="panel panel-border-narrow">
        <p>@Html(Messages("pages.form.field-helper.nino-found"))</p>
    </div>
</details>

<div class="form-group">
    <div class="notice">
        <i class="icon icon-important">
            <span class="visually-hidden">@Html(Messages("pages.form.field.warning-hidden"))</span>
        </i>
        <p class="icon-important-text ">@Html(Messages("pages.form.field.warning"))</p>
    </div>
</div>

    <button class="button" type="submit" data-journey-click="marriage-allowance:button:recipient_continue">
        @Html(Messages("generic.continue"))
    </button>

}
}<|MERGE_RESOLUTION|>--- conflicted
+++ resolved
@@ -34,53 +34,54 @@
 maybeMainDataAttributes = Some(Html(s"data-journey=${TextGenerators.formPageDataJourney("marriage-allowance:stage:transfer", recipientForm)}")))
 ) {
 
-<a href="@controllers.routes.EligibilityController.doYouWantToApply" class="link-back">@Html(Messages("generic.back"))</a>
+    <a href="@controllers.routes.EligibilityController.doYouWantToApply" class="link-back">@Html(Messages("generic.back"))</a>
 
-@templates.form_error_notification(recipientForm)
+    @templates.form_error_notification(recipientForm)
     <header class="page-heading">
         <h1 class="heading-xlarge">@Html(Messages("pages.form.h1"))</h1>
     </header>
     <p>@Html(Messages("pages.form.details"))</p>
 
-@helpers.form(action = routes.TransferController.transferAction, args = ('id -> "register-form")) {
-<fieldset>
-    <div class="form-group">
-        @templates.input(recipientForm("name"),
-        '_label -> Html(Messages("pages.form.field.name")),
-        '_labelClass -> "form-label",
-        '_inputClass -> "form-control",
-        '_dataAttributes -> "autocomplete=off"
-        )
-    </div>
-    <div class="form-group">
-        @templates.input(recipientForm("last-name"),
-        '_label -> Html(Messages("pages.form.field.last-name")),
-        '_labelClass -> "form-label",
-        '_inputClass -> "form-control",
-        '_dataAttributes -> "autocomplete=off"
-        )
-    </div>
-    <div class="form-group">
-        @templates.input_radio_group(
-        recipientForm("gender"),
-        Seq((Gender("M").gender, Messages("pages.form.field.gender.male")), (Gender("F").gender,
-        Messages("pages.form.field.gender.female"))),
-        '_legend -> Html(Messages("pages.form.field.gender")),
-        '_labelClass -> "block-label",
-        '_labelAfter -> true,
-        '_fieldHelper -> Html(Messages("pages.form.field-helper.gender")),
-        '_groupClass -> "inline spacingBottom"
-        )
-    </div>
-    <div class="form-group">
-        @templates.input(recipientForm("nino"),
-        '_label -> Html(Messages("pages.form.field.nino")),
-        '_labelClass -> "form-label",
-        '_inputClass -> "form-control",
-        '_fieldHelper -> Html(Messages("pages.form.field-helper.nino-example")),
-        '_dataAttributes -> "autocomplete=off"
-        )
-<<<<<<< HEAD
+    @helpers.form(action = routes.TransferController.transferAction, args = ('id -> "register-form")) {
+        <fieldset>
+            <div class="form-group">
+                @templates.input(recipientForm("name"),
+                '_label -> Html(Messages("pages.form.field.name")),
+                '_labelClass -> "form-label",
+                '_inputClass -> "form-control",
+                '_dataAttributes -> "autocomplete=off"
+                )
+            </div>
+            <div class="form-group">
+                @templates.input(recipientForm("last-name"),
+                '_label -> Html(Messages("pages.form.field.last-name")),
+                '_labelClass -> "form-label",
+                '_inputClass -> "form-control",
+                '_dataAttributes -> "autocomplete=off"
+                )
+            </div>
+            <div class="form-group">
+                @templates.input_radio_group(
+                recipientForm("gender"),
+                Seq((Gender("M").gender, Messages("pages.form.field.gender.male")), (Gender("F").gender,
+                Messages("pages.form.field.gender.female"))),
+                '_legend -> Html(Messages("pages.form.field.gender")),
+                '_labelClass -> "block-label",
+                '_labelAfter -> true,
+                '_fieldHelper -> Html(Messages("pages.form.field-helper.gender")),
+                '_groupClass -> "inline spacingBottom"
+                )
+            </div>
+            <div class="form-group">
+                @templates.input(recipientForm("nino"),
+                '_label -> Html(Messages("pages.form.field.nino")),
+                '_labelClass -> "form-label",
+                '_inputClass -> "form-control",
+                '_fieldHelper -> Html(Messages("pages.form.field-helper.nino-example")),
+                '_dataAttributes -> "autocomplete=off"
+                )
+            </div>
+        </fieldset>
 
         <details role="group">
             <summary><span class="summary">@Html(Messages("pages.form.field-helper.nino-where"))</span></summary>
@@ -89,35 +90,18 @@
             </div>
         </details>
 
-=======
->>>>>>> 6d559a44
-    </div>
+        <div class="form-group">
+            <div class="notice">
+                <i class="icon icon-important">
+                    <span class="visually-hidden">@Html(Messages("pages.form.field.warning-hidden"))</span>
+                </i>
+                <p class="icon-important-text ">@Html(Messages("pages.form.field.warning"))</p>
+            </div>
+        </div>
 
-</fieldset>
+        <button class="button" type="submit" data-journey-click="marriage-allowance:button:recipient_continue">
+            @Html(Messages("generic.continue"))
+        </button>
 
-
-<details class="form-group">
-    <summary>
-        <span class="summary">@Html(Messages("pages.form.field-helper.nino-where"))</span>
-        <span class="visuallyhidden">@Messages("pages.form.field-helper.nino.expand")</span>
-    </summary>
-    <div class="panel panel-border-narrow">
-        <p>@Html(Messages("pages.form.field-helper.nino-found"))</p>
-    </div>
-</details>
-
-<div class="form-group">
-    <div class="notice">
-        <i class="icon icon-important">
-            <span class="visually-hidden">@Html(Messages("pages.form.field.warning-hidden"))</span>
-        </i>
-        <p class="icon-important-text ">@Html(Messages("pages.form.field.warning"))</p>
-    </div>
-</div>
-
-    <button class="button" type="submit" data-journey-click="marriage-allowance:button:recipient_continue">
-        @Html(Messages("generic.continue"))
-    </button>
-
-}
+    }
 }