--- conflicted
+++ resolved
@@ -41,11 +41,7 @@
         @if(languageUtilsImpl.isWelsh(messages)) {
         messages("pages.how-it-works.lede-pre1.part1")
         }
-<<<<<<< HEAD
-        <a href=@applicationConfig.marriageAllowanceGuideUrl target="_blank">@messages("pages.how-it-works.lede-pre1.link-text")</a>
-=======
         <a href=@applicationConfig.marriageAllowanceGuideUrl target="_blank" rel="noopener noreferrer">@messages("pages.how-it-works.lede-pre1.link-text")</a>
->>>>>>> 1e196188
         @messages("pages.how-it-works.lede-pre1.part2",
     NumberFormat.getIntegerInstance().format(applicationConfig.MAX_ALLOWED_PERSONAL_ALLOWANCE_TRANSFER()))</p>
     <p>@Html(Messages("pages.how-it-works.lede-pre2", NumberFormat.getIntegerInstance().format(applicationConfig.MAX_BENEFIT())))</p>
