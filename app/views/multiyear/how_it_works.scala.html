--- conflicted
+++ resolved
@@ -78,11 +78,7 @@
     </ul>
 
     @p(HtmlContent(button(msg = "generic.start-now",
-<<<<<<< HEAD
                         href = Some(controllers.transfer.routes.DateOfMarriageController.dateOfMarriage().url),
-=======
-                        href = Some(controllers.transfer.routes.PartnersDetailsController.transfer().url),
->>>>>>> b450b352
                         attrs = Map("data-transaction-slug" -> "marriage-allowance"),
                         id = "start-now",
                         classes = Some("govuk-!-margin-bottom-8"),
