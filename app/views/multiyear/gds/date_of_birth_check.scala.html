--- conflicted
+++ resolved
@@ -23,19 +23,9 @@
 @import uk.gov.hmrc.play.views.html._
 @import config.ApplicationConfig
 
-<<<<<<< HEAD
-@templates.tamc_main(
-title = Messages("title.eligibility.pattern", Messages("title.dateOfBirth"))){
-    @if(ApplicationConfig.isWelshEnabled){
-        @templates.lang_button(controllers.routes.LanguageController.switchToEnglishDateOfBirthCheck.toString(),
-            controllers.routes.LanguageController.switchToWelshDateOfBirthCheck.toString())
-    }
-
-=======
-@templates.tamc_main(title = Messages("title.pattern", Messages("title.eligibility")),
+@templates.tamc_main(title = Messages("title.eligibility.pattern", Messages("title.dateOfBirth")),
                     langSwitch = Some(templates.lang_button(controllers.routes.LanguageController.switchToEnglishDateOfBirthCheck.toString(),
                                             controllers.routes.LanguageController.switchToWelshDateOfBirthCheck.toString()))){
->>>>>>> dcc6f518
     <h1 class="heading-xlarge">
         <span class="heading-large secondary-text-colour"> @Html(Messages("eligibility.check.span.h1"))</span><br/>
         @Html(Messages("eligibility.check.date.of.birth.h1"))</h1>
