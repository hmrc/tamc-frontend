--- conflicted
+++ resolved
@@ -25,17 +25,9 @@
 @import java.text.NumberFormat
 
 @templates.tamc_main(
-<<<<<<< HEAD
-    title = Messages("title.eligibility.pattern", Messages("eligibility.check.lower.earner.h1"))){
-    @if(ApplicationConfig.isWelshEnabled){
-	     @templates.lang_button(controllers.routes.LanguageController.switchToEnglishLowerEarnerCheck.toString(), 
-	                controllers.routes.LanguageController.switchToWelshLowerEarnerCheck.toString())
-	}
-=======
-    title = Messages("title.pattern", Messages("title.eligibility")),
+    title = Messages("title.eligibility.pattern", Messages("eligibility.check.lower.earner.h1")),
     langSwitch = Some(templates.lang_button(controllers.routes.LanguageController.switchToEnglishLowerEarnerCheck.toString(),
                                             controllers.routes.LanguageController.switchToWelshLowerEarnerCheck.toString()))){
->>>>>>> dcc6f518
     <h1 class="heading-xlarge">
         <span class="heading-large secondary-text-colour"> @Html(Messages("eligibility.check.span.h1"))</span><br/>
         @Html(Messages("eligibility.check.lower.earner.h1"))</h1>
