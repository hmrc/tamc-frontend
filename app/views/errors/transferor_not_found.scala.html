--- conflicted
+++ resolved
@@ -43,10 +43,6 @@
         <li>@messages("hmrc.contact-details-6")</li>
         <li>@messages("hmrc.contact-details-7")</li>
         <li>@messages("hmrc.contact-details-8")</li>
-<<<<<<< HEAD
-        <li><a target="_blank" href=@applicationConfig.callChargeUrl>@messages("hmrc.contact-details-9")</a></li>
-=======
         <li><a target="_blank" rel="noopener noreferrer" href=@applicationConfig.callChargeUrl>@messages("hmrc.contact-details-9")</a></li>
->>>>>>> 1e196188
     </ul>
 }