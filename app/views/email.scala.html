--- conflicted
+++ resolved
@@ -26,17 +26,9 @@
 @import config.ApplicationConfig
 
 @templates.tamc_main(
-<<<<<<< HEAD
-    title = Messages("title.application.pattern", Messages("title.confirm-email"))){
-	@if(ApplicationConfig.isWelshEnabled){
-		@templates.lang_button(controllers.routes.LanguageController.switchToEnglishConfirmYourEmail.toString(), 
-		               controllers.routes.LanguageController.switchToWelshConfirmYourEmail.toString())    
-    }
-=======
-    title = Messages("title.pattern", Messages("title.confirm-email")),
+    title = Messages("title.application.pattern", Messages("title.confirm-email")),
     langSwitch = Some(templates.lang_button(controllers.routes.LanguageController.switchToEnglishConfirmYourEmail.toString(),
                                             controllers.routes.LanguageController.switchToWelshConfirmYourEmail.toString()))){
->>>>>>> dcc6f518
     @helpers.form(action = routes.TransferController.confirmYourEmailAction, args = ('id -> "register-form")) {
             @templates.form_error_notification(recipientForm)
             <div class="form-group">
