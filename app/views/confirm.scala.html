--- conflicted
+++ resolved
@@ -40,104 +40,96 @@
     </header>
 
     <h2 class="heading-medium">@Html(Messages("pages.confirm.lower.earner"))</h2>
-    <dl class="govuk-summary-list">
-        <div class="govuk-summary-list_row">
+    <table>
+        <col class="width30">
+        <col class="width60">
+        <col class="width10">
+        <tr>
             @data.transferorFullName.map[Option[String]](_.fullName).flatten.map {name =>
-            <dt class="govuk-summary-list_key">@Html(Messages("generic.name"))</dt>
-            <dd class="govuk-summary-list_value" id="transferor-name">@name</dd>
-            <dd class="govuk-summary-list_actions"></dd>
-        </div>
-        <div class="govuk-summary-list_row grey-underline-large-thick">
-        }.getOrElse("")
-            <dt class="govuk-summary-list_key">@Html(Messages("generic.email"))</dt>
-            <dd class="govuk-summary-list_value"id="transferor-email">@data.transferorEmail</dd>
-            <dd class="govuk-summary-list_actions">
+            <td>@Html(Messages("generic.name"))</td>
+            <td id="transferor-name">@name</td>
+            <td>&nbsp;</td>
+        </tr>
+        <tr class="grey-underline-large-thick">
+            }.getOrElse("")
+            <td>@Html(Messages("generic.email"))</td>
+            <td id="transferor-email">@data.transferorEmail</td>
+            <td>
                 <a href="@controllers.routes.TransferController.confirmYourEmail()" aria-label="@Html(messages("pages.confirm.change.email"))"
-                data-journey-click="marriage-allowance:click:edit-email" id="edit-email">
-                @Html(Messages("generic.change"))
+                   data-journey-click="marriage-allowance:click:edit-email" id="edit-email">
+                    @Html(Messages("generic.change"))
                 </a>
-            </dd>
-        </div>
-    </dl>
+            </td>
+        </tr>
+    </table>
 
     <h2 class="heading-medium">@Html(Messages("pages.confirm.higher.earner"))</h2>
-      <dl class="govuk-summary-list">
-          <div class="govuk-summary-list_row">
-            <dt class="govuk-summary-list_key">@Html(Messages("generic.name"))</dt>
-            <dd class="govuk-summary-list_value" id="recipient-name">@data.recipientFirstName @data.recipientLastName</dd>
-            <dd class="govuk-summary-list_actions">
+    <table class="grey-underline-large-thick">
+        <col class="width30">
+        <col class="width60">
+        <col class="width10">
+
+        <tr>
+            <td>@Html(Messages("generic.name"))</td>
+            <td id="recipient-name">@data.recipientFirstName @data.recipientLastName</td>
+            <td>
                 <a href="@controllers.routes.TransferController.transfer()"
-                   data-journey-click="marriage-allowance:click:edit-partner-details" id="edit-partner-details" aria-label="@Html(Messages("pages.form.aria-label"))">
+                   data-journey-click="marriage-allowance:click:edit-partner-details" id="edit-partner-details">
                     @Html(Messages("generic.change"))
                 </a>
-            </dd>
-        </div>
-        <div class="govuk-summary-list_row grey-underline-large-thick">
-            <dt class="govuk-summary-list_key">@Html(Messages("generic.nino-full"))</dt>
-            <dd class="govuk-summary-list_value" id="recipient-nino">@templates.ninoRenderer(data.recipientNino)</dd>
-            <dd class="govuk-summary-list_actions">&nbsp;</dd>
-        </div>
-    </dl>
+            </td>
+        </tr>
+        <tr class="grey-underline-large-thick">
+            <td>@Html(Messages("generic.nino-full"))</td>
+            <td id="recipient-nino">@templates.ninoRenderer(data.recipientNino)</td>
+            <td>&nbsp;</td>
+        </tr>
+    </table>
 
     <h2 class="heading-medium">@Html(Messages("pages.confirm.marriage.details"))</h2>
-      <dl class="govuk-summary-list">
-        <div class="govuk-summary-list_row">
-            <dt class="govuk-summary-list_key">@Html(Messages("pages.confirm.date.of.marriage"))</dt>
-            <dd class="govuk-summary-list_value" id="marriage-date">@LanguageUtils().ukDateTransformer(data.dateOfMarriage.dateOfMarriage) </dd>
-            <dd class="govuk-summary-list_actions">
+    <table class="grey-underline-large-thick">
+        <col class="width30">
+        <col class="width60">
+        <col class="width10">
+        <tr>
+            <td>@Html(Messages("pages.confirm.date.of.marriage"))</td>
+            <td id="marriage-date">@LanguageUtils().ukDateTransformer(data.dateOfMarriage.dateOfMarriage)
+            </td>
+            <td>
                 <a href="@controllers.routes.TransferController.dateOfMarriage()"
-                   data-journey-click="marriage-allowance:click:edit-marriage-date" id="edit-marriage-date" aria-label="@Html(Messages("pages.form.marriage-date.aria-label"))">
+                   data-journey-click="marriage-allowance:click:edit-marriage-date" id="edit-marriage-date">
                     @Html(Messages("generic.change"))
                 </a>
-            </dd>
-          </div>
-        </dl>
+            </td>
+        </tr>
         @for(taxYear <- data.availableYears) {
-          <dl class="govuk-summary-list">
-            <div class="govuk-summary-list_row">
+        <tr>
             @if(taxYear.isCurrent) {
-<<<<<<< HEAD
-              <dt class="govuk-summary-list_key" id="year-@taxYear.year">
-                  @Html(Messages("pages.confirm.current.tax",LanguageUtils().ukDateTransformer(TaxYear(taxYear.year).starts)))
-              </dt>
-              <dd class="govuk-summary-list_value" id="outcome-@taxYear.year">@Html(Messages("pages.confirm.current.tax.desc",
-                  LanguageUtils().formPossessive(data.recipientFirstName),
-                  data.recipientFirstName, NumberFormat.getIntegerInstance().format(MAX_BENEFIT(taxYear.year)), data.recipientFirstName))
-              </dd>
-            } else {
-              <dt class="govuk-summary-list_key" id="year-@taxYear.year">
-                  @Html(Messages("pages.confirm.previous.tax",LanguageUtils().ukDateTransformer(TaxYear(taxYear.year).starts), LanguageUtils().ukDateTransformer(TaxYear(taxYear.year).finishes)))
-              </dt>
-              <dd class="govuk-summary-list_value" id="outcome-@taxYear.year">@Html(Messages("pages.confirm.previous.tax.desc", data.recipientFirstName,
-                  Messages("max-benefit", NumberFormat.getIntegerInstance().format(MAX_BENEFIT(taxYear.year)))))
-              </dd>
-=======
 
             <td id="year-@taxYear.year">
                 @Html(Messages("pages.confirm.current.tax",LanguageUtils().ukDateTransformer(TaxYear(taxYear.year).starts)))
             </td>
             <td id="outcome-@taxYear.year">@Html(Messages("pages.confirm.current.tax.desc",
                 LanguageUtils().formPossessive(data.recipientFirstName),
-                data.recipientFirstName, NumberFormat.getIntegerInstance().format(ApplicationConfig.appConfig.MAX_BENEFIT(taxYear.year)), data.recipientFirstName))
+                data.recipientFirstName, NumberFormat.getIntegerInstance().format(MAX_BENEFIT(taxYear.year)), data.recipientFirstName))
                 } else {
             <td id="year-@taxYear.year">
                 @Html(Messages("pages.confirm.previous.tax",LanguageUtils().ukDateTransformer(TaxYear(taxYear.year).starts), LanguageUtils().ukDateTransformer(TaxYear(taxYear.year).finishes)))
             </td>
             <td id="outcome-@taxYear.year">@Html(Messages("pages.confirm.previous.tax.desc", data.recipientFirstName,
-                Messages("max-benefit", NumberFormat.getIntegerInstance().format(ApplicationConfig.appConfig.MAX_BENEFIT(taxYear.year)))))
+                Messages("max-benefit", NumberFormat.getIntegerInstance().format(MAX_BENEFIT(taxYear.year)))))
             </td>
->>>>>>> 851c643e
             }
-            <dd class="govuk-summary-list_actions">
-                <a id="change-@taxYear.year" href="@routes.TransferController.eligibleYears" aria-label="@Html(Messages("pages.confirm.current.tax.aria-label", LanguageUtils().ukDateTransformer(TaxYear(taxYear.year).starts)))">
+            <td>
+                <a id="change-@taxYear.year" href="@routes.TransferController.eligibleYears">
                     @Html(Messages("generic.change"))
                 </a>
-            </dd>
-           </div>
-          </dl>
-    }
+            </td>
+        </tr>
+        }
+    </table>
 
-    <div class="govuk-summary-list_row panel panel-border-wide">
+    <div class="panel panel-border-wide">
        <p>@Html(Messages("pages.confirm.warning"))</p>
     </div>
 
@@ -147,5 +139,6 @@
         @Html(Messages("pages.confirm.button"))
     </button>
 
-  }
+}
+<br>
 }