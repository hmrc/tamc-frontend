--- conflicted
+++ resolved
@@ -27,20 +27,6 @@
 @import uk.gov.hmrc.play.views.helpers.AttorneyRegime.standAlone
 
 @(title: String,
-<<<<<<< HEAD
-  pageName:Option[String] = None,
-  sidebarLinks: Option[Html] = None,
-  sidebarClass: Option[String] = None,
-  mainConfig: views.helpers.MainConfig = views.helpers.MainConfig(),
-  appConfig: config.ApplicationConfig = config.ApplicationConfig,
-  supportLinkEnabled: Boolean = true,
-  langSwitch: Option[play.twirl.api.Html] = None,
-  scriptElem: Option[Html] = None)(mainContent: Html)(implicit messages: Messages,
-  request: UserRequest[_],
-  gaDimensions: Option[Map[String, String]] = None,
-  templateRenderer: uk.gov.hmrc.renderer.TemplateRenderer,
-  formPartialRetriever: uk.gov.hmrc.play.partials.FormPartialRetriever
-=======
  pageName:Option[String] = None,
  sidebarLinks: Option[Html] = None,
  sidebarClass: Option[String] = None,
@@ -54,7 +40,6 @@
  gaDimensions: Option[Map[String, String]] = None,
  templateRenderer: uk.gov.hmrc.renderer.TemplateRenderer,
  formPartialRetriever: uk.gov.hmrc.play.partials.FormPartialRetriever
->>>>>>> de7040c7
 )
 
 @langSelectorMap = @{
@@ -109,29 +94,10 @@
 
 
 @isWelsh = @{
-<<<<<<< HEAD
-  if(messages.lang.code == "cy"){
-    true
-  }
-  else {
-    false
-  }
-=======
  messages.lang.code == "cy"
->>>>>>> de7040c7
 }
 
 @getHelpForm = {
-<<<<<<< HEAD
-  @includes.report_problem(supportLinkEnabled, formPartialRetriever, appConfig)
-}
-
-@commonContentHeader = {
-
-  @if(ApplicationConfig.isWelshEnabled) {
-    @langSwitch
-  }
-=======
  @includes.report_problem(supportLinkEnabled, formPartialRetriever, appConfig)
 }
 
@@ -139,30 +105,16 @@
  @if(ApplicationConfig.isWelshEnabled) {
   @langSwitch
  }
->>>>>>> de7040c7
-}
-
+}
+
+@if(ApplicationConfig.enableRefresh) {
+<meta http-equiv="refresh"
+      content="@config.ApplicationConfig.refreshInterval; url=@controllers.routes.AuthorisationController.sessionTimeout()">
+}
 
 @isUserResearchBannerHidden = @{request.cookies.exists((x: Cookie) => x.name == "mdtpurr")}
 
 @mustacheCheck(str: String) = @{
-<<<<<<< HEAD
-    if(str.trim=="") false else str
-}
-
-@sidebar = {
-    @if(sidebarLinks.isDefined) {
-        @layouts.sidebar(sidebarLinks.get, sidebarClass)
-    }
-}
-
-@titleName = @{
-    if(request.authState.permanent) {
-        appConfig.pageTitle
-    } else {
-        ""
-    }
-=======
  if(str.trim=="") false else str
 }
 
@@ -178,7 +130,6 @@
  } else {
   ""
  }
->>>>>>> de7040c7
 }
 
 @* user.fold(HtmlFormat.empty) {
@@ -189,18 +140,6 @@
 *}
 *@
 @actingAttorneyBanner = @{
-<<<<<<< HEAD
-    HtmlFormat.empty
-}
-
-@googleAnalytics = @{
-    Map[String, Any](
-    "trackingId" -> ApplicationConfig.analyticsToken,
-    "cookieDomain" -> ApplicationConfig.analyticsHost,
-    "confidenceLevel" -> request.confidenceLevel.fold(false)(_.toString),
-    "authProvider" -> request.authProvider
-    ) ++ gaDimensions.getOrElse(Map.empty)
-=======
  HtmlFormat.empty
 }
 
@@ -211,7 +150,6 @@
   "confidenceLevel" -> request.confidenceLevel.fold(false)(_.toString),
   "authProvider" -> request.authProvider
  ) ++ gaDimensions.getOrElse(Map.empty)
->>>>>>> de7040c7
 }
 
 @{
