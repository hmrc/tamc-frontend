@*
* Copyright 2015 HM Revenue & Customs
*
* Licensed under the Apache License, Version 2.0 (the "License");
* you may not use this file except in compliance with the License.
* You may obtain a copy of the License at
*
*     http://www.apache.org/licenses/LICENSE-2.0
*
* Unless required by applicable law or agreed to in writing, software
* distributed under the License is distributed on an "AS IS" BASIS,
* WITHOUT WARRANTIES OR CONDITIONS OF ANY KIND, either express or implied.
* See the License for the specific language governing permissions and
* limitations under the License.
*@

@(changeRelationshipForm: Form[ChangeRelationship], 
    activeRelationship: Option[RelationshipRecord], 
    historicRelationships: Option[Seq[RelationshipRecord]], 
    loggedInUserInfo: Option[LoggedInUserInfo], 
    activeRecord: Boolean, 
    historicRecord: Boolean, 
    historicActiveRecord: Boolean,
    canApplyPreviousYears: Boolean,
    endOfYear: Option[org.joda.time.LocalDate]
    )(implicit lang: Lang,
        request: Request[_],
        breadcrumb: uk.gov.hmrc.play.breadcrumb.model.Breadcrumb,
        user: details.TamcUser)

@import play.twirl.api.Html
@import uk.gov.hmrc.play.views.html._
@import views.helpers.TextGenerators
@import uk.gov.hmrc.time.DateConverter
@import config.ApplicationConfig
@import utils.LanguageUtils
@import java.text.NumberFormat

@templates.tamc_main(
    title = Messages("title.pattern", Messages("title.history")),
<<<<<<< HEAD
    mainConfig = views.helpers.MainConfig(),
    langSwitch = Some(templates.lang_button(controllers.routes.LanguageController.switchToEnglishHistory.toString(),
                                                controllers.routes.LanguageController.switchToWelshHistory.toString()))) {
    <h1 class="heading-xlarge">@Html(Messages("generic.ma"))
        <div class="secondary-text-colour bold-xlarge">@loggedInUserInfo.get.name.get.firstName @loggedInUserInfo.get.name.get.lastName</div>
    </h1>
    @helpers.form(action = routes.UpdateRelationshipController.makeChange, args = ('id -> "change-relationship-form")) {
        <div class="grid-row" >
            @if(activeRecord) {
                @if(activeRelationship.get.participant == "Transferor") {
                    <p class="lede" id="activeRecord">@Html(Messages("pages.history.help.partner"))</p>
                }else {
                  <p class="lede" id="activeRecord">@Html(Messages("pages.history.helped.by.partner"))</p>
             }
            }
            <div class="column-two-thirds">
                <style type="text/css">
                    .content__body {
                    float: left;
                    width: 100%;
                    }"</style>
                @if(activeRecord) {
                                    <div class="notice add-spacing-small">
                                        <h2 class="bold-small"> <img class="icon icon-information" src="@routes.Assets.at("images/icon-information.png")" alt="">@Html(Messages("pages.history.cancellation"))</h2>
                                    </div>
                                    <div class="panel-indent panel panel-border-narrow">
                                        <p>@Html(Messages("pages.history.cancellation1"))</p>
                                        <p>@Html(Messages("pages.history.cancellation2"))</p>
                                    </div>
                                   <input name="role" id="role" type="hidden" value="@activeRelationship.get.participant"/>
                                   <input name="historicActiveRecord" id="historicActiveRecord" type="hidden" value="@historicActiveRecord"/>
                                   <br>
                                   <div class="form-group">
                                     <button class="button" type="submit" data-journey-click="marriage-allowance:button:history_cancel">@Html(Messages("change.status.button"))</button>
                                  </div><br>
                } else {
                    @if(historicActiveRecord) {
                        @if(historicRelationships.get(0).participant == "Transferor") {
                            <p id="historicActiveMessage">@Html(Messages("change.status.transferor.amount", TextGenerators.ukDateTransformer(endOfYear, LanguageUtils.isWelsh(lang))))</p>
                            <p>@Html(Messages("change.status.transferor.stop-sooner"))</p>
                            <p>
                              <button class="button" type="submit" >@Html(Messages("change.status.transferor.ha.button"))</button>
                            </p>
                        } else {
                            <p id="historicActiveMessage">@Html(Messages("change.status.receiving.amount", TextGenerators.ukDateTransformer(endOfYear, LanguageUtils.isWelsh(lang))))</p>
                            <p>@Html(Messages("change.status.recipient.stop-sooner"))</p>
                            <p>
                              <button class="button" type="submit" >@Html(Messages("change.status.recipient.ha.button"))</button>
                            </p>
                        }
                        <input name="role" id="role" type="hidden" value="@historicRelationships.get(0).participant"/>
                        <input name="historicActiveRecord" id="historicActiveRecord" type="hidden" value="@historicActiveRecord"/>
                    } else {
=======
    mainConfig = views.helpers.MainConfig()) {
		@if(ApplicationConfig.isWelshEnabled){
			 @templates.lang_button(controllers.routes.LanguageController.switchToEnglishHistory.toString(),
						controllers.routes.LanguageController.switchToWelshHistory.toString())
		}
		<h1 class="heading-xlarge">@Html(Messages("generic.ma"))
			<div class="secondary-text-colour bold-xlarge">@loggedInUserInfo.get.name.get.firstName @loggedInUserInfo.get.name.get.lastName</div>
		</h1>
		@helpers.form(action = routes.UpdateRelationshipController.makeChange, args = ('id -> "change-relationship-form")) {
			<div class="grid-row" >
				@if(activeRecord) {
					@if(activeRelationship.get.participant == "Transferor") {
						<p class="lede" id="activeRecord">@Html(Messages("pages.history.help.partner"))</p>
					} else {
						<p class="lede" id="activeRecord">@Html(Messages("pages.history.helped.by.partner"))</p>
					}
				}
				<div class="column-two-thirds">
					<style type="text/css">
						.content__body {
							float: left;
							width: 100%;
						}"
					</style>
>>>>>>> 27ad8aec

				@if(activeRecord) {
					<div class="notice add-spacing-small">
						<h2 class="bold-small"> <img class="icon icon-information" src="@routes.Assets.at("images/icon-information.png")" alt="">@Html(Messages("pages.history.cancellation"))</h2>
					</div>
					<div class="panel-indent panel panel-border-narrow">
						<p>@Html(Messages("pages.history.cancellation1"))</p>
						<p>@Html(Messages("pages.history.cancellation2"))</p>
					</div>
					<input name="role" id="role" type="hidden" value="@activeRelationship.get.participant"/>
					<input name="historicActiveRecord" id="historicActiveRecord" type="hidden" value="@historicActiveRecord"/>
					<br>
					<div class="form-group">
						<button class="button" type="submit" data-journey-click="marriage-allowance:button:history_cancel">@Html(Messages("change.status.button"))</button>
					</div><br>
				} else {
					@if(historicActiveRecord) {
						@if(historicRelationships.get(0).participant == "Transferor") {
							<p id="historicActiveMessage">@Html(Messages("change.status.transferor.amount", TextGenerators.ukDateTransformer(endOfYear, LanguageUtils.isWelsh(lang))))</p>
							<p>@Html(Messages("change.status.transferor.stop-sooner"))</p>
							<p>
							  <button class="button" type="submit" >@Html(Messages("change.status.transferor.ha.button"))</button>
							</p>
						} else {
							<p id="historicActiveMessage">@Html(Messages("change.status.receiving.amount", TextGenerators.ukDateTransformer(endOfYear, LanguageUtils.isWelsh(lang))))</p>
							<p>@Html(Messages("change.status.recipient.stop-sooner"))</p>
							<p>
							  <button class="button" type="submit" >@Html(Messages("change.status.recipient.ha.button"))</button>
							</p>
						}
						<input name="role" id="role" type="hidden" value="@historicRelationships.get(0).participant"/>
						<input name="historicActiveRecord" id="historicActiveRecord" type="hidden" value="@historicActiveRecord"/>
					} else {

						<p class="lede" style="margin-top:-30px">@Html(Messages("change.status.have-not-applied"))</p>
						<p class="heading-medium">@Html(Messages("change.status.apply"))</p>
						<p>@Html(Messages("change.status.ask-to-check"))</p>
						<a class="button button-start" id="start-now" href="@controllers.routes.MultiYearPtaEligibilityController.howItWorks()" role="button">@Html(Messages("generic.start-now"))</a>
					}
				}
            }

			@if(canApplyPreviousYears) {
				<div class="panel-indent"><p>@Html(Messages("change.status.previous-years"))</p>
				<a id="previousYearsApply" href="@routes.TransferController.transfer" class="grey-button">@Html(Messages("change.status.recipient.previous.year.button"))</a></div>
			 }

            <div id="historicRecords">
                <section>
                    <h3 class="heading-medium blue-underline-no-padding">@Html(Messages("change.status.history.h4"))</h3>
                    <table>
                        <tr>
                            <th>@Html(Messages("change.status.start-date"))</th>
                            <th colspan="2">@Html(Messages("change.status.history.reason"))</th>
                        </tr>
                        @if(activeRecord) {
                        <tr>
                            <td id="active">@TextGenerators.taxDateIntervalString(activeRelationship.get.participant1StartDate, isWelsh =LanguageUtils.isWelsh(lang))</td>
                            <td colspan="2">@Html(Messages("change.status.active"))</td>
                        </tr>
                        }
                        @if(historicRecord) {
                            @for(index <- 0 until historicRelationships.get.size) {
                                <tr>
                                    <td id="line@index-start">@TextGenerators.taxDateIntervalString(historicRelationships.get(index).participant1StartDate, Some(historicRelationships.get(index).participant1EndDate.get),LanguageUtils.isWelsh(lang))</td>
                                    <td id="line@index-reason">
                                      @Html(Messages(s"coc.end-reason.${historicRelationships.get(index).relationshipEndReason.getOrElse("")}"))
                                    </td>
                                    @if(List[String]("DIVORCE","CANCELLED", "RETROSPECTIVE").contains(historicRelationships.get(index).relationshipEndReason.get) && historicRelationships.get(index).participant == "Recipient"){
                                        <td>
                                            @helpers.form(action = routes.UpdateRelationshipController.updateRelationshipAction, args = ('id -> s"line${index}-remove")) {
                                                <input name="role" id="role" type="hidden" value="@historicRelationships.get(index).participant"/>
                                                <input name="historicActiveRecord" id="historicActiveRecord" type="hidden" value="@historicActiveRecord"/>
                                                <input name="endReason" id="endReason-reject" type="hidden" value="@EndReasonCode.REJECT"/>
                                                <input name="creationTimestamp" id="creationTimestamp" type="hidden" value="@historicRelationships.get(index).creationTimestamp"/>
                                                <button class="remove-block" type="submit" data-journey-click="marriage-allowance:link:history_remove">@Html(Messages("pages.history.button.remove"))</button>
                                            }
                                        </td>
                                    } else {
                                        <td></td>
                                    }
                                </tr>
                            }
                        }
                    </table>
                </section>
            </div>

            </div>
            <div class="column-one-third">
                <h2 class="heading-medium no-top-margin space">@Html(Messages("change.other.caption"))</h2>

                <h2 class="heading-small">@Html(Messages("change.other.sub.caption1"))</h2>
                <p class=font-xsmall>@Html(Messages("change.other.income.content", NumberFormat.getIntegerInstance().format(ApplicationConfig.PERSONAL_ALLOWANCE),
                    NumberFormat.getIntegerInstance().format(ApplicationConfig.PERSONAL_ALLOWANCE+1),NumberFormat.getIntegerInstance().format(ApplicationConfig.MAX_LIMIT)))</p>
                <p id="incomeMessage" class="font-xsmall"><a href="@controllers.routes.UpdateRelationshipController.changeOfIncome" id="incomeLink" data-journey-click="marriage-allowance:link:history_income">@Html(Messages("change.other.income.link"))</a>.</p>
                <h2 class="heading-small">@Html(Messages("change.other.sub.caption2"))</h2>
                <p class=font-xsmall>@Html(Messages("change.other.bereavement.content"))</p>
                <p id="bereavementMessage" class="font-xsmall"><a href="@controllers.routes.UpdateRelationshipController.bereavement" id="bereavementLink" data-journey-click="marriage-allowance:link:history_bereavement">@Html(Messages("change.other.bereavement.link"))</a>.</p>
            </div>
        </div>
        <script>
                var _gaq = [];
        </script>
}<|MERGE_RESOLUTION|>--- conflicted
+++ resolved
@@ -38,66 +38,9 @@
 
 @templates.tamc_main(
     title = Messages("title.pattern", Messages("title.history")),
-<<<<<<< HEAD
     mainConfig = views.helpers.MainConfig(),
     langSwitch = Some(templates.lang_button(controllers.routes.LanguageController.switchToEnglishHistory.toString(),
                                                 controllers.routes.LanguageController.switchToWelshHistory.toString()))) {
-    <h1 class="heading-xlarge">@Html(Messages("generic.ma"))
-        <div class="secondary-text-colour bold-xlarge">@loggedInUserInfo.get.name.get.firstName @loggedInUserInfo.get.name.get.lastName</div>
-    </h1>
-    @helpers.form(action = routes.UpdateRelationshipController.makeChange, args = ('id -> "change-relationship-form")) {
-        <div class="grid-row" >
-            @if(activeRecord) {
-                @if(activeRelationship.get.participant == "Transferor") {
-                    <p class="lede" id="activeRecord">@Html(Messages("pages.history.help.partner"))</p>
-                }else {
-                  <p class="lede" id="activeRecord">@Html(Messages("pages.history.helped.by.partner"))</p>
-             }
-            }
-            <div class="column-two-thirds">
-                <style type="text/css">
-                    .content__body {
-                    float: left;
-                    width: 100%;
-                    }"</style>
-                @if(activeRecord) {
-                                    <div class="notice add-spacing-small">
-                                        <h2 class="bold-small"> <img class="icon icon-information" src="@routes.Assets.at("images/icon-information.png")" alt="">@Html(Messages("pages.history.cancellation"))</h2>
-                                    </div>
-                                    <div class="panel-indent panel panel-border-narrow">
-                                        <p>@Html(Messages("pages.history.cancellation1"))</p>
-                                        <p>@Html(Messages("pages.history.cancellation2"))</p>
-                                    </div>
-                                   <input name="role" id="role" type="hidden" value="@activeRelationship.get.participant"/>
-                                   <input name="historicActiveRecord" id="historicActiveRecord" type="hidden" value="@historicActiveRecord"/>
-                                   <br>
-                                   <div class="form-group">
-                                     <button class="button" type="submit" data-journey-click="marriage-allowance:button:history_cancel">@Html(Messages("change.status.button"))</button>
-                                  </div><br>
-                } else {
-                    @if(historicActiveRecord) {
-                        @if(historicRelationships.get(0).participant == "Transferor") {
-                            <p id="historicActiveMessage">@Html(Messages("change.status.transferor.amount", TextGenerators.ukDateTransformer(endOfYear, LanguageUtils.isWelsh(lang))))</p>
-                            <p>@Html(Messages("change.status.transferor.stop-sooner"))</p>
-                            <p>
-                              <button class="button" type="submit" >@Html(Messages("change.status.transferor.ha.button"))</button>
-                            </p>
-                        } else {
-                            <p id="historicActiveMessage">@Html(Messages("change.status.receiving.amount", TextGenerators.ukDateTransformer(endOfYear, LanguageUtils.isWelsh(lang))))</p>
-                            <p>@Html(Messages("change.status.recipient.stop-sooner"))</p>
-                            <p>
-                              <button class="button" type="submit" >@Html(Messages("change.status.recipient.ha.button"))</button>
-                            </p>
-                        }
-                        <input name="role" id="role" type="hidden" value="@historicRelationships.get(0).participant"/>
-                        <input name="historicActiveRecord" id="historicActiveRecord" type="hidden" value="@historicActiveRecord"/>
-                    } else {
-=======
-    mainConfig = views.helpers.MainConfig()) {
-		@if(ApplicationConfig.isWelshEnabled){
-			 @templates.lang_button(controllers.routes.LanguageController.switchToEnglishHistory.toString(),
-						controllers.routes.LanguageController.switchToWelshHistory.toString())
-		}
 		<h1 class="heading-xlarge">@Html(Messages("generic.ma"))
 			<div class="secondary-text-colour bold-xlarge">@loggedInUserInfo.get.name.get.firstName @loggedInUserInfo.get.name.get.lastName</div>
 		</h1>
@@ -117,7 +60,6 @@
 							width: 100%;
 						}"
 					</style>
->>>>>>> 27ad8aec
 
 				@if(activeRecord) {
 					<div class="notice add-spacing-small">
