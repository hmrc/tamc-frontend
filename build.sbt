import scoverage.ScoverageKeys
import uk.gov.hmrc.DefaultBuildSettings.{defaultSettings, scalaSettings, targetJvm}
import uk.gov.hmrc.sbtdistributables.SbtDistributablesPlugin.publishingSettings

val appName = "tamc-frontend"

val suppressedImports = Seq("-P:silencer:lineContentFilters=import _root_.play.twirl.api.TwirlFeatureImports._",
  "-P:silencer:lineContentFilters=import _root_.play.twirl.api.TwirlHelperImports._",
  "-P:silencer:lineContentFilters=import _root_.play.twirl.api.Html",
  "-P:silencer:lineContentFilters=import _root_.play.twirl.api.JavaScript",
  "-P:silencer:lineContentFilters=import _root_.play.twirl.api.Txt",
  "-P:silencer:lineContentFilters=import _root_.play.twirl.api.Xml",
  "-P:silencer:lineContentFilters=import models._",
  "-P:silencer:lineContentFilters=import controllers._",
  "-P:silencer:lineContentFilters=import play.api.i18n._",
  "-P:silencer:lineContentFilters=import views.html._",
  "-P:silencer:lineContentFilters=import play.api.templates.PlayMagic._",
  "-P:silencer:lineContentFilters=import play.api.mvc._",
  "-P:silencer:lineContentFilters=import play.api.data._",
  "-P:silencer:lineContentFilters=import uk.gov.hmrc.govukfrontend.views.html.components._",
  "-P:silencer:lineContentFilters=import uk.gov.hmrc.hmrcfrontend.views.html.components._",
  "-P:silencer:lineContentFilters=import uk.gov.hmrc.hmrcfrontend.views.html.helpers._")

lazy val scoverageSettings = {
  Seq(
    ScoverageKeys.coverageExcludedPackages := "<empty>;app.*;config.*;testOnlyDoNotUseInAppConf.*;views.*;uk.gov.hmrc.*;prod.*;forms.*;connectors.ApplicationAuditConnector;connectors.ApplicationAuthConnector;services.CachingService;metrics.Metrics;utils.WSHttp;events",
    ScoverageKeys.coverageMinimumStmtTotal := 92.48,
    ScoverageKeys.coverageFailOnMinimum := true,
    ScoverageKeys.coverageHighlighting := true
  )
}

lazy val microservice: Project = Project(appName, file("."))
  .enablePlugins(play.sbt.PlayScala, SbtAutoBuildPlugin, SbtGitVersioning, SbtDistributablesPlugin, SbtArtifactory)
  .settings(
    scoverageSettings,
    publishingSettings,
    scalaSettings,
    defaultSettings(),
    targetJvm := "jvm-1.8",
    scalaVersion := "2.12.13",
    PlayKeys.playDefaultPort := 9900,
    libraryDependencies ++= AppDependencies.all,
    Test / parallelExecution := false,
    Test / fork := false,
    retrieveManaged := true,
    resolvers ++= Seq(
      Resolver.jcenterRepo,
      "hmrc-releases" at "https://artefacts.tax.service.gov.uk/artifactory/hmrc-releases/"
    ),
    majorVersion := 7
  )
scalacOptions ++= Seq("-P:silencer:pathFilters=routes")
scalacOptions ++= suppressedImports
<<<<<<< HEAD

=======
>>>>>>> ef5f352d
scalacOptions ++= Seq(
  "-Xmaxerrs", "1000", // Maximum errors to print
  "-Xmaxwarns", "1000", // Maximum warnings to print
)

TwirlKeys.templateImports ++= Seq(
  "uk.gov.hmrc.govukfrontend.views.html.components._",
  "uk.gov.hmrc.hmrcfrontend.views.html.components._",
  "uk.gov.hmrc.hmrcfrontend.views.html.helpers._"
)<|MERGE_RESOLUTION|>--- conflicted
+++ resolved
@@ -52,10 +52,7 @@
   )
 scalacOptions ++= Seq("-P:silencer:pathFilters=routes")
 scalacOptions ++= suppressedImports
-<<<<<<< HEAD
 
-=======
->>>>>>> ef5f352d
 scalacOptions ++= Seq(
   "-Xmaxerrs", "1000", // Maximum errors to print
   "-Xmaxwarns", "1000", // Maximum warnings to print
