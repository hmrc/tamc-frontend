--- conflicted
+++ resolved
@@ -51,15 +51,11 @@
 scalacOptions ++= suppressedImports
 scalacOptions ++= Seq(
   "-Xmaxerrs", "1000", // Maximum errors to print
-<<<<<<< HEAD
   "-Xmaxwarns", "1000", // Maximum warnings to print
-=======
-  "-Xmaxwarns", "1000" // Maximum warnings to print
 )
 
 TwirlKeys.templateImports ++= Seq(
   "uk.gov.hmrc.govukfrontend.views.html.components._",
   "uk.gov.hmrc.hmrcfrontend.views.html.components._",
   "uk.gov.hmrc.hmrcfrontend.views.html.helpers._"
->>>>>>> b8d9160a
 )