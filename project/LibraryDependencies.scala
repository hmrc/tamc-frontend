/*
 * Copyright 2024 HM Revenue & Customs
 *
 * Licensed under the Apache License, Version 2.0 (the "License");
 * you may not use this file except in compliance with the License.
 * You may obtain a copy of the License at
 *
 *     http://www.apache.org/licenses/LICENSE-2.0
 *
 * Unless required by applicable law or agreed to in writing, software
 * distributed under the License is distributed on an "AS IS" BASIS,
 * WITHOUT WARRANTIES OR CONDITIONS OF ANY KIND, either express or implied.
 * See the License for the specific language governing permissions and
 * limitations under the License.
 */

import sbt.*

object LibraryDependencies {

  private val hmrcScaWrapperVersion = "2.1.0"
<<<<<<< HEAD
  private val hmrcMongoVersion      = "2.3.0"
=======
>>>>>>> aaf098c1
  private val playVersion           = "play-30"

  private val compile: Seq[ModuleID] = Seq(
    "uk.gov.hmrc"       %% s"sca-wrapper-$playVersion"                  % hmrcScaWrapperVersion,
    "uk.gov.hmrc"       %% s"tax-year"                                  % "5.0.0",
    "org.typelevel"     %% "cats-core"                                  % "2.12.0",
    "uk.gov.hmrc"       %% s"mongo-feature-toggles-client-$playVersion" % "1.8.0"
  )

  private val test: Seq[ModuleID] = Seq(
<<<<<<< HEAD
    "uk.gov.hmrc"                  %% s"sca-wrapper-test-$playVersion"  % hmrcScaWrapperVersion,
    "org.scalatestplus"            %% "scalacheck-1-17"                 % "3.2.18.0",
    "org.scalacheck"               %% "scalacheck"                      % "1.18.1",

=======
    "uk.gov.hmrc"       %% s"sca-wrapper-test-$playVersion" % hmrcScaWrapperVersion,
    "org.scalatestplus" %% "scalacheck-1-18"                % "3.2.19.0",
    "org.scalacheck"    %% "scalacheck"                     % "1.18.1"
>>>>>>> aaf098c1
  ).map(_ % Test)

  def apply(): Seq[ModuleID] = compile ++ test
}<|MERGE_RESOLUTION|>--- conflicted
+++ resolved
@@ -19,10 +19,7 @@
 object LibraryDependencies {
 
   private val hmrcScaWrapperVersion = "2.1.0"
-<<<<<<< HEAD
   private val hmrcMongoVersion      = "2.3.0"
-=======
->>>>>>> aaf098c1
   private val playVersion           = "play-30"
 
   private val compile: Seq[ModuleID] = Seq(
@@ -33,16 +30,9 @@
   )
 
   private val test: Seq[ModuleID] = Seq(
-<<<<<<< HEAD
-    "uk.gov.hmrc"                  %% s"sca-wrapper-test-$playVersion"  % hmrcScaWrapperVersion,
-    "org.scalatestplus"            %% "scalacheck-1-17"                 % "3.2.18.0",
-    "org.scalacheck"               %% "scalacheck"                      % "1.18.1",
-
-=======
     "uk.gov.hmrc"       %% s"sca-wrapper-test-$playVersion" % hmrcScaWrapperVersion,
     "org.scalatestplus" %% "scalacheck-1-18"                % "3.2.19.0",
     "org.scalacheck"    %% "scalacheck"                     % "1.18.1"
->>>>>>> aaf098c1
   ).map(_ % Test)
 
   def apply(): Seq[ModuleID] = compile ++ test
