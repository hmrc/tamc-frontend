--- conflicted
+++ resolved
@@ -18,25 +18,15 @@
 
 object LibraryDependencies {
 
-<<<<<<< HEAD
   private val hmrcScaWrapperVersion = "2.9.0"
-  private val hmrcMongoVersion      = "2.3.0"
-=======
-  private val hmrcScaWrapperVersion = "2.6.0"
   private val hmrcMongoVersion      = "2.6.0"
->>>>>>> 4da90923
   private val playVersion           = "play-30"
 
   private val compile: Seq[ModuleID] = Seq(
     "uk.gov.hmrc"       %% s"sca-wrapper-$playVersion"                  % hmrcScaWrapperVersion,
     "uk.gov.hmrc"       %% s"tax-year"                                  % "5.0.0",
     "org.typelevel"     %% "cats-core"                                  % "2.13.0",
-<<<<<<< HEAD
-    "uk.gov.hmrc"       %% s"mongo-feature-toggles-client-$playVersion" % "1.10.0"
-=======
     "uk.gov.hmrc.mongo" %% s"hmrc-mongo-$playVersion"                   % hmrcMongoVersion
-
->>>>>>> 4da90923
   )
 
   private val test: Seq[ModuleID] = Seq(
