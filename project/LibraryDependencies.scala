/*
 * Copyright 2025 HM Revenue & Customs
 *
 * Licensed under the Apache License, Version 2.0 (the "License");
 * you may not use this file except in compliance with the License.
 * You may obtain a copy of the License at
 *
 *     http://www.apache.org/licenses/LICENSE-2.0
 *
 * Unless required by applicable law or agreed to in writing, software
 * distributed under the License is distributed on an "AS IS" BASIS,
 * WITHOUT WARRANTIES OR CONDITIONS OF ANY KIND, either express or implied.
 * See the License for the specific language governing permissions and
 * limitations under the License.
 */

import sbt.*

object LibraryDependencies {

<<<<<<< HEAD
  private val hmrcScaWrapperVersion = "2.17.0"
=======
  private val hmrcScaWrapperVersion = "4.3.0"
>>>>>>> 9efabc67
  private val hmrcMongoVersion      = "2.10.0"
  private val playVersion           = "play-30"

  private val compile: Seq[ModuleID] = Seq(
    "uk.gov.hmrc"       %% s"sca-wrapper-$playVersion" % hmrcScaWrapperVersion,
    "uk.gov.hmrc"       %% s"tax-year"                 % "6.0.0",
    "org.typelevel"     %% "cats-core"                 % "2.13.0",
    "uk.gov.hmrc.mongo" %% s"hmrc-mongo-$playVersion"  % hmrcMongoVersion
  )

  private val test: Seq[ModuleID] = Seq(
    "uk.gov.hmrc"       %% s"sca-wrapper-test-$playVersion" % hmrcScaWrapperVersion,
    "org.scalatestplus" %% "scalacheck-1-18"                % "3.2.19.0",
    "org.scalacheck"    %% "scalacheck"                     % "1.19.0"
  ).map(_ % Test)

  def apply(): Seq[ModuleID] = compile ++ test
}<|MERGE_RESOLUTION|>--- conflicted
+++ resolved
@@ -18,11 +18,7 @@
 
 object LibraryDependencies {
 
-<<<<<<< HEAD
-  private val hmrcScaWrapperVersion = "2.17.0"
-=======
   private val hmrcScaWrapperVersion = "4.3.0"
->>>>>>> 9efabc67
   private val hmrcMongoVersion      = "2.10.0"
   private val playVersion           = "play-30"
 
